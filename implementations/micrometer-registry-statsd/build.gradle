plugins {
    id 'com.github.johnrengelman.shadow' version '8.1.1'
}

dependencies {
    api project(':micrometer-core')

    implementation 'io.projectreactor:reactor-core'
    implementation('io.projectreactor.netty:reactor-netty-core') {
        // We do not use HTTP modules; exclude to avoid false positive CVE reports
        exclude module: 'netty-codec-http'
    }
    // We need to make sure netty dns resolution works on all macs
    implementation(group: 'io.netty', name: 'netty-resolver-dns-native-macos', classifier: 'osx-x86_64')
    implementation(group: 'io.netty', name: 'netty-resolver-dns-native-macos', classifier: 'osx-aarch_64')
    implementation(group: 'io.netty', name: 'netty-transport-native-epoll', classifier: 'linux-aarch_64')
    implementation(group: 'io.netty', name: 'netty-transport-native-epoll', classifier: 'linux-x86_64')

    testImplementation project(':micrometer-test')
    testImplementation 'io.projectreactor:reactor-test'
    testImplementation 'ch.qos.logback:logback-classic'
    testImplementation 'org.awaitility:awaitility'
    // for running tests with UDS on OSX
    testImplementation(group: 'io.netty', name: 'netty-transport-native-kqueue', classifier: 'osx-x86_64')
    testImplementation(group: 'io.netty', name: 'netty-transport-native-kqueue', classifier: 'osx-aarch_64')
}

nebulaPublishVerification {
    // Verification fails due to the `+` version, but since this is a test dependency we don't publish, ignore it.
    ignore('io.netty:netty-transport-native-kqueue')
}

shadowJar {
    configurations = [project.configurations.compileClasspath]
    archiveClassifier.set('')
    dependencies {
        include(dependency('io.projectreactor:'))
        include(dependency('io.projectreactor.netty:'))
        include(dependency('org.reactivestreams:reactive-streams'))
        include(dependency('io.netty:'))
    }
    relocate 'reactor', 'io.micrometer.shaded.reactor'
    relocate 'org.reactivestreams', 'io.micrometer.shaded.org.reactorstreams'
    relocate 'io.netty', 'io.micrometer.shaded.io.netty'
    relocate 'META-INF/native/libnetty', 'META-INF/native/libio_micrometer_shaded_netty'
    metaInf {
        from "$rootDir/LICENSE"
        from "$rootDir/NOTICE"
    }
    mergeServiceFiles()
}

tasks.japicmp.dependsOn(tasks.shadowJar)

// The Nebula Publishing plugin automatically configures the publication of the shadow jar but
// shadow dependencies are added to the POM as runtime so we manually clean up the POM.
publishing {
    publications {
        withType(MavenPublication) {
            pom.withXml {
                asNode()
                    .dependencies
                    .dependency
<<<<<<< HEAD
                    .findAll { ['reactor-core', 'reactor-netty-core', 'netty-resolver-dns-native-macos'].contains(it.artifactId.text()) }
=======
                    .findAll { ['reactor-core', 'reactor-netty-core', 'netty-transport-native-epoll'].contains(it.artifactId.text()) }
>>>>>>> 166b7bcc
                    .each { it.parent().remove(it) }
            }
        }
    }
}

tasks.japicmp.enabled = false<|MERGE_RESOLUTION|>--- conflicted
+++ resolved
@@ -61,11 +61,7 @@
                 asNode()
                     .dependencies
                     .dependency
-<<<<<<< HEAD
-                    .findAll { ['reactor-core', 'reactor-netty-core', 'netty-resolver-dns-native-macos'].contains(it.artifactId.text()) }
-=======
-                    .findAll { ['reactor-core', 'reactor-netty-core', 'netty-transport-native-epoll'].contains(it.artifactId.text()) }
->>>>>>> 166b7bcc
+                    .findAll { ['reactor-core', 'reactor-netty-core', 'netty-resolver-dns-native-macos', 'netty-transport-native-epoll'].contains(it.artifactId.text()) }
                     .each { it.parent().remove(it) }
             }
         }
