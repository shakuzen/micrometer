--- conflicted
+++ resolved
@@ -314,13 +314,8 @@
     @Issue("#370")
     void serviceLevelObjectivesOnlyNoPercentileHistogram(StatsdFlavor flavor) {
         StatsdConfig config = configWithFlavor(flavor);
-<<<<<<< HEAD
-        MeterRegistry registry = new StatsdMeterRegistry(config, clock);
+        registry = new StatsdMeterRegistry(config, clock);
         DistributionSummary summary = DistributionSummary.builder("my.summary").serviceLevelObjectives(1.0, 2).register(registry);
-=======
-        registry = new StatsdMeterRegistry(config, clock);
-        DistributionSummary summary = DistributionSummary.builder("my.summary").sla(1, 2).register(registry);
->>>>>>> 81d9c308
         summary.record(1);
 
         Timer timer = Timer.builder("my.timer").serviceLevelObjectives(Duration.ofMillis(1)).register(registry);
@@ -348,30 +343,18 @@
     }
 
     @Test
-<<<<<<< HEAD
     void timersWithServiceLevelObjectivesHaveInfBucket() {
-        StatsdMeterRegistry registry = new StatsdMeterRegistry(configWithFlavor(StatsdFlavor.ETSY), clock);
+        registry = new StatsdMeterRegistry(configWithFlavor(StatsdFlavor.ETSY), clock);
         Timer.builder("my.timer").serviceLevelObjectives(Duration.ofMillis(1)).register(registry);
-=======
-    void timersWithSlasHaveInfBucket() {
-        registry = new StatsdMeterRegistry(configWithFlavor(StatsdFlavor.ETSY), clock);
-        Timer timer = Timer.builder("my.timer").sla(Duration.ofMillis(1)).register(registry);
->>>>>>> 81d9c308
 
         // A io.micrometer.core.instrument.search.MeterNotFoundException is thrown if the gauge isn't present
         registry.get("my.timer.histogram").tag("le", "+Inf").gauge();
     }
 
     @Test
-<<<<<<< HEAD
     void distributionSummariesWithServiceLevelObjectivesHaveInfBucket() {
-        StatsdMeterRegistry registry = new StatsdMeterRegistry(configWithFlavor(StatsdFlavor.ETSY), clock);
+        registry = new StatsdMeterRegistry(configWithFlavor(StatsdFlavor.ETSY), clock);
         DistributionSummary summary = DistributionSummary.builder("my.distribution").serviceLevelObjectives(1.0).register(registry);
-=======
-    void distributionSummariesWithSlasHaveInfBucket() {
-        registry = new StatsdMeterRegistry(configWithFlavor(StatsdFlavor.ETSY), clock);
-        DistributionSummary summary = DistributionSummary.builder("my.distribution").sla(1).register(registry);
->>>>>>> 81d9c308
 
         // A io.micrometer.core.instrument.search.MeterNotFoundException is thrown if the gauge isn't present
         registry.get("my.distribution.histogram").tag("le", "+Inf").gauge();
@@ -379,13 +362,8 @@
 
     @Test
     void infBucketEqualsCount() {
-<<<<<<< HEAD
-        StatsdMeterRegistry registry = new StatsdMeterRegistry(configWithFlavor(StatsdFlavor.ETSY), clock);
+        registry = new StatsdMeterRegistry(configWithFlavor(StatsdFlavor.ETSY), clock);
         Timer timer = Timer.builder("my.timer").serviceLevelObjectives(Duration.ofMillis(1)).register(registry);
-=======
-        registry = new StatsdMeterRegistry(configWithFlavor(StatsdFlavor.ETSY), clock);
-        Timer timer = Timer.builder("my.timer").sla(Duration.ofMillis(1)).register(registry);
->>>>>>> 81d9c308
         timer.record(1, TimeUnit.MILLISECONDS);
 
         Gauge timerHist = registry.get("my.timer.histogram").tags("le", "+Inf").gauge();
