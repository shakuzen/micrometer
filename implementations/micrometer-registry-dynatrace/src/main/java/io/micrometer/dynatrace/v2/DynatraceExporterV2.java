--- conflicted
+++ resolved
@@ -65,13 +65,6 @@
     private static final Map<String, String> staticDimensions = Collections.singletonMap("dt.metrics.source",
             "micrometer");
 
-<<<<<<< HEAD
-=======
-    private final String endpoint;
-
-    private final boolean ignoreToken;
-
->>>>>>> 312eddf6
     private final MetricBuilderFactory metricBuilderFactory;
 
     public DynatraceExporterV2(DynatraceConfig config, Clock clock, HttpSender httpClient) {
@@ -92,16 +85,11 @@
 
     private boolean isValidEndpoint(String uri) {
         try {
-            //noinspection ResultOfMethodCallIgnored
+            // noinspection ResultOfMethodCallIgnored
             URI.create(uri).toURL();
-<<<<<<< HEAD
-        } catch (IllegalArgumentException | MalformedURLException ex) {
+        }
+        catch (IllegalArgumentException | MalformedURLException ex) {
             return false;
-=======
-        }
-        catch (IllegalArgumentException | MalformedURLException ex) {
-            logger.error("Invalid URI provided, exporting will fail: {}", uri);
->>>>>>> 312eddf6
         }
 
         return true;
@@ -121,18 +109,9 @@
     }
 
     private DimensionList parseDefaultDimensions(Map<String, String> defaultDimensions) {
-<<<<<<< HEAD
-        List<Dimension> dimensions = Stream.concat(
-                        defaultDimensions.entrySet().stream(),
-                        staticDimensions.entrySet().stream()
-                )
-                .map(entry -> Dimension.create(entry.getKey(), entry.getValue()))
-                .collect(Collectors.toList());
-=======
         List<Dimension> dimensions = Stream
                 .concat(defaultDimensions.entrySet().stream(), staticDimensions.entrySet().stream())
                 .map(entry -> Dimension.create(entry.getKey(), entry.getValue())).collect(Collectors.toList());
->>>>>>> 312eddf6
         return DimensionList.fromCollection(dimensions);
     }
 
