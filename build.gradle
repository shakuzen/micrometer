--- conflicted
+++ resolved
@@ -10,13 +10,8 @@
     dependencies {
         classpath 'io.spring.gradle:spring-release-plugin:0.20.1'
         classpath 'com.netflix.nebula:nebula-project-plugin:3.4.0'
-<<<<<<< HEAD
-        classpath "io.spring.nohttp:nohttp-gradle:0.0.4.RELEASE"
+        classpath "io.spring.nohttp:nohttp-gradle:0.0.7"
         classpath "org.gradle:test-retry-gradle-plugin:1.2.0"
-=======
-        classpath "io.spring.nohttp:nohttp-gradle:0.0.7"
-        classpath "org.gradle:test-retry-gradle-plugin:1.1.9"
->>>>>>> ee82d6c2
         classpath 'io.github.gradle-nexus:publish-plugin:1.0.0'
 
         constraints {
