--- conflicted
+++ resolved
@@ -130,53 +130,6 @@
             }
         }
 
-<<<<<<< HEAD
-        task shenandoahTest(type: Test) {
-            // set heap size for the test JVM(s)
-            maxHeapSize = "1500m"
-
-            useJUnitPlatform {
-                includeTags 'gc'
-            }
-
-            jvmArgs '-XX:+UseShenandoahGC'
-        }
-
-        task zgcTest(type: Test) {
-            // set heap size for the test JVM(s)
-            maxHeapSize = "1500m"
-
-            useJUnitPlatform {
-                includeTags 'gc'
-            }
-
-            jvmArgs '-XX:+UseZGC'
-        }
-
-        task openj9BalancedTest(type: Test) {
-            // set heap size for the test JVM(s)
-            maxHeapSize = "1500m"
-
-            useJUnitPlatform {
-                includeTags 'gc'
-            }
-
-            jvmArgs '-Xgcpolicy:balanced'
-        }
-
-        task openj9ConcurrentScavengeTest(type: Test) {
-            // set heap size for the test JVM(s)
-            maxHeapSize = "1500m"
-
-            useJUnitPlatform {
-                includeTags 'gc'
-            }
-
-            jvmArgs '-Xgc:concurrentScavenge'
-        }
-
-=======
->>>>>>> 6cf8121d
         license {
             ext.year = Calendar.getInstance().get(Calendar.YEAR)
             skipExistingHeaders = true
