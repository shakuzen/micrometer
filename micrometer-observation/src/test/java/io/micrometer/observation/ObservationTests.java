--- conflicted
+++ resolved
@@ -17,22 +17,15 @@
 
 import io.micrometer.common.KeyValue;
 import io.micrometer.common.KeyValues;
-
-import java.util.ConcurrentModificationException;
-import java.util.concurrent.TimeUnit;
-
-import java.util.concurrent.atomic.AtomicBoolean;
-
+import io.micrometer.observation.Observation.Context;
 import org.awaitility.Awaitility;
-<<<<<<< HEAD
-import io.micrometer.observation.Observation.Context;
-=======
->>>>>>> afa255e6
 import org.junit.jupiter.api.BeforeEach;
 import org.junit.jupiter.api.Test;
 
 import java.io.IOException;
+import java.util.ConcurrentModificationException;
 import java.util.Random;
+import java.util.concurrent.TimeUnit;
 import java.util.concurrent.atomic.AtomicBoolean;
 import java.util.concurrent.atomic.AtomicReference;
 import java.util.function.Function;
@@ -362,7 +355,6 @@
         });
     }
 
-<<<<<<< HEAD
     @Test
     void observe() {
         String result;
@@ -435,8 +427,6 @@
         return "Hi";
     }
 
-=======
->>>>>>> afa255e6
     static class Service {
 
         String executeCallable() throws IOException {
