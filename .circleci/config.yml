version: 2.1

executors:
  circle-jdk-executor:
    working_directory: ~/micrometer
    environment:
      GRADLE_OPTS: '-Dorg.gradle.jvmargs="-Xmx2048m -XX:+HeapDumpOnOutOfMemoryError"'
    docker:
      - image: cimg/openjdk:15.0.1
  machine-executor:
    working_directory: ~/micrometer
    machine:
      image: ubuntu-2004:202101-01

commands:
  gradlew-build:
    description: 'Run a Gradle build using the wrapper'
    parameters:
      command:
        type: string
        default: 'check test'
    steps:
      - checkout
      - restore_cache:
          key: gradle-dependencies-{{ checksum "build.gradle" }}
      - run:
          name: downloadDependencies
          command: ./gradlew downloadDependencies --console=plain
      - save_cache:
          key: gradle-dependencies-{{ checksum "build.gradle" }}
          paths:
            - ~/.gradle
      - run:
          name: run gradle command
          command: ./gradlew << parameters.command >>
      - run:
          name: collect test reports
          when: always
          command: |
            mkdir -p ~/micrometer/test-results/junit/
            find . -type f -regex ".*/build/test-results/.*xml" -exec cp {} ~/micrometer/test-results/junit/ \;
      - store_test_results:
          path: ~/micrometer/test-results/
      - store_artifacts:
          path: ~/micrometer/test-results/

jobs:
  build:
    executor: circle-jdk-executor
    steps:
      - gradlew-build

  docker-tests:
    executor: machine-executor
    steps:
      - gradlew-build:
          command: dockerTest

  deploy:
    executor: circle-jdk-executor
    steps:
      - checkout
      - restore_cache:
          key: gradle-dependencies-{{ checksum "build.gradle" }}
      - deploy:
          name: Deployment
          command: sh ./gradle/deploy.sh

<<<<<<< HEAD
  maven-central-sync:
    executor: circle-jdk-executor
    steps:
      - checkout
      - run:
          name: Decrypt properties
          command: openssl aes-256-cbc -d -in gradle.properties.enc -out gradle.properties -k "$KEY" -md sha256
      - deploy:
          name: Maven Central sync
          # arbitrarily choose one project to run the `mavenCentralSync` task since all use the same Bintray package
          command: ./gradlew :micrometer-core:mavenCentralSync -Prelease.useLastTag=true -x bintrayPublish -x bintrayUpload -x bintrayCreateVersion -x bintrayCreatePackage
          # Maven Central Sync might take more than 10 minutes
          no_output_timeout: 30m

=======
>>>>>>> 3719f39f
workflows:
  version: 2
  build_prs_deploy_snapshots:
    jobs:
      - build
      - docker-tests
      - deploy:
          requires:
            - build
            - docker-tests
          filters:
            branches:
              only:
                - master
                - /\d+\.\d+\.x/
  build_deploy_releases:
    jobs:
      - build:
          filters:
            branches:
              ignore: /.*/
            tags:
              only: /^v\d+\.\d+\.\d+(-rc\.\d+)?$/
      - docker-tests:
          filters:
            branches:
              ignore: /.*/
            tags:
              only: /^v\d+\.\d+\.\d+(-rc\.\d+)?$/
      - deploy:
          requires:
            - build
            - docker-tests
          filters:
            tags:
              only: /^v\d+\.\d+\.\d+(-rc\.\d+)?$/<|MERGE_RESOLUTION|>--- conflicted
+++ resolved
@@ -66,23 +66,6 @@
           name: Deployment
           command: sh ./gradle/deploy.sh
 
-<<<<<<< HEAD
-  maven-central-sync:
-    executor: circle-jdk-executor
-    steps:
-      - checkout
-      - run:
-          name: Decrypt properties
-          command: openssl aes-256-cbc -d -in gradle.properties.enc -out gradle.properties -k "$KEY" -md sha256
-      - deploy:
-          name: Maven Central sync
-          # arbitrarily choose one project to run the `mavenCentralSync` task since all use the same Bintray package
-          command: ./gradlew :micrometer-core:mavenCentralSync -Prelease.useLastTag=true -x bintrayPublish -x bintrayUpload -x bintrayCreateVersion -x bintrayCreatePackage
-          # Maven Central Sync might take more than 10 minutes
-          no_output_timeout: 30m
-
-=======
->>>>>>> 3719f39f
 workflows:
   version: 2
   build_prs_deploy_snapshots:
