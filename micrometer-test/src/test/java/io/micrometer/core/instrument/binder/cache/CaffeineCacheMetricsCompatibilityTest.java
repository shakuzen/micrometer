/*
 * Copyright 2017 VMware, Inc.
 *
 * Licensed under the Apache License, Version 2.0 (the "License");
 * you may not use this file except in compliance with the License.
 * You may obtain a copy of the License at
 *
 * https://www.apache.org/licenses/LICENSE-2.0
 *
 * Unless required by applicable law or agreed to in writing, software
 * distributed under the License is distributed on an "AS IS" BASIS,
 * WITHOUT WARRANTIES OR CONDITIONS OF ANY KIND, either express or implied.
 * See the License for the specific language governing permissions and
 * limitations under the License.
 */
package io.micrometer.core.instrument.binder.cache;

import com.github.benmanes.caffeine.cache.Caffeine;
import com.github.benmanes.caffeine.cache.LoadingCache;

import java.util.concurrent.atomic.AtomicReference;

import static java.util.Collections.emptyList;

<<<<<<< HEAD
class CaffeineCacheMetricsCompatibilityTest extends CacheMeterBinderCompatibilityKit<LoadingCache<String, String>> {
    private AtomicReference<String> loadValue = new AtomicReference<>();

    @Override
    public LoadingCache<String, String> createCache() {
        return Caffeine.newBuilder()
                .maximumSize(2)
                .recordStats()
                .executor(Runnable::run)
                .build(key -> {
=======
class CaffeineCacheMetricsCompatibilityTest extends CacheMeterBinderCompatibilityKit {

    private AtomicReference<String> loadValue = new AtomicReference<>();

    private LoadingCache<String, String> cache = Caffeine.newBuilder().maximumSize(2).recordStats()
            .executor(Runnable::run).build(new CacheLoader<String, String>() {
                @CheckForNull
                @Override
                public String load(@Nonnull String key) throws Exception {
>>>>>>> 4f3cf5ac
                    String val = loadValue.getAndSet(null);
                    if (val == null)
                        throw new Exception("don't load this key");
                    return val;
                });
    }

    @Override
    public CacheMeterBinder<LoadingCache<String, String>> binder() {
        return new CaffeineCacheMetrics<>(cache, "mycache", emptyList());
    }

    @Override
    public void put(String key, String value) {
        synchronized (this) {
            loadValue.set(value);
            cache.get(key);
        }
    }

    @Override
    public String get(String key) {
        try {
            return cache.get(key);
        }
        catch (Exception ignored) {
            return null;
        }
    }

}<|MERGE_RESOLUTION|>--- conflicted
+++ resolved
@@ -22,33 +22,18 @@
 
 import static java.util.Collections.emptyList;
 
-<<<<<<< HEAD
 class CaffeineCacheMetricsCompatibilityTest extends CacheMeterBinderCompatibilityKit<LoadingCache<String, String>> {
+
     private AtomicReference<String> loadValue = new AtomicReference<>();
 
     @Override
     public LoadingCache<String, String> createCache() {
-        return Caffeine.newBuilder()
-                .maximumSize(2)
-                .recordStats()
-                .executor(Runnable::run)
-                .build(key -> {
-=======
-class CaffeineCacheMetricsCompatibilityTest extends CacheMeterBinderCompatibilityKit {
-
-    private AtomicReference<String> loadValue = new AtomicReference<>();
-
-    private LoadingCache<String, String> cache = Caffeine.newBuilder().maximumSize(2).recordStats()
-            .executor(Runnable::run).build(new CacheLoader<String, String>() {
-                @CheckForNull
-                @Override
-                public String load(@Nonnull String key) throws Exception {
->>>>>>> 4f3cf5ac
-                    String val = loadValue.getAndSet(null);
-                    if (val == null)
-                        throw new Exception("don't load this key");
-                    return val;
-                });
+        return Caffeine.newBuilder().maximumSize(2).recordStats().executor(Runnable::run).build(key -> {
+            String val = loadValue.getAndSet(null);
+            if (val == null)
+                throw new Exception("don't load this key");
+            return val;
+        });
     }
 
     @Override
