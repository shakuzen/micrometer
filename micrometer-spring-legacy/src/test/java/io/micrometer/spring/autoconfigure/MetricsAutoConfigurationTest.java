--- conflicted
+++ resolved
@@ -91,12 +91,8 @@
     @Test
     public void requestMappingIsInstrumented() throws Exception {
         loopback.getForObject("/api/people", String.class);
-<<<<<<< HEAD
 
         assertThat(registry.mustFind("http.server.requests").timer().count()).isEqualTo(1L);
-=======
-        assertThat(registry.find("http.server.requests").timer().map(Timer::count)).isPresent().hasValue(1L);
->>>>>>> a6c16199
     }
 
     @Test
