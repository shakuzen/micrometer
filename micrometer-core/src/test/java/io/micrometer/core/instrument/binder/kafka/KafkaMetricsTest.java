/**
 * Copyright 2020 VMware, Inc.
 * <p>
 * Licensed under the Apache License, Version 2.0 (the "License");
 * you may not use this file except in compliance with the License.
 * You may obtain a copy of the License at
 * <p>
 * https://www.apache.org/licenses/LICENSE-2.0
 * <p>
 * Unless required by applicable law or agreed to in writing, software
 * distributed under the License is distributed on an "AS IS" BASIS,
 * WITHOUT WARRANTIES OR CONDITIONS OF ANY KIND, either express or implied.
 * See the License for the specific language governing permissions and
 * limitations under the License.
 */
package io.micrometer.core.instrument.binder.kafka;

import io.micrometer.core.Issue;
import io.micrometer.core.instrument.MeterRegistry;
import io.micrometer.core.instrument.Tag;
import io.micrometer.core.instrument.simple.SimpleMeterRegistry;
import org.apache.kafka.common.Metric;
import org.apache.kafka.common.MetricName;
import org.apache.kafka.common.metrics.KafkaMetric;
import org.apache.kafka.common.metrics.MetricConfig;
import org.apache.kafka.common.metrics.stats.Value;
import org.apache.kafka.common.utils.Time;
import org.junit.jupiter.api.AfterEach;
import org.junit.jupiter.api.Test;

import java.util.Collections;
import java.util.LinkedHashMap;
import java.util.Map;
import java.util.concurrent.atomic.AtomicReference;
import java.util.function.Supplier;

import static org.assertj.core.api.Assertions.assertThat;

class KafkaMetricsTest {
    private KafkaMetrics kafkaMetrics;

    @AfterEach
    void afterEach() {
        if (kafkaMetrics != null)
            kafkaMetrics.close();
    }

    @Test
    void shouldKeepMetersWhenMetricsDoNotChange() {
        //Given
        Supplier<Map<MetricName, ? extends Metric>> supplier = () -> {
            MetricName metricName = new MetricName("a", "b", "c", new LinkedHashMap<>());
            KafkaMetric metric = new KafkaMetric(this, metricName, new Value(), new MetricConfig(), Time.SYSTEM);
            return Collections.singletonMap(metricName, metric);
        };
        kafkaMetrics = new KafkaMetrics(supplier);
        MeterRegistry registry = new SimpleMeterRegistry();

        kafkaMetrics.bindTo(registry);
        assertThat(registry.getMeters()).hasSize(1);

        kafkaMetrics.checkAndBindMetrics(registry);
        assertThat(registry.getMeters()).hasSize(1);
    }

    @Test
    void shouldAddNewMetersWhenMetricsChange() {
        //Given
        AtomicReference<Map<MetricName, KafkaMetric>> metrics = new AtomicReference<>(new LinkedHashMap<>());
        Supplier<Map<MetricName, ? extends Metric>> supplier = () -> metrics.updateAndGet(map -> {
            MetricName metricName = new MetricName("a0", "b0", "c0", new LinkedHashMap<>());
            KafkaMetric metric = new KafkaMetric(this, metricName, new Value(), new MetricConfig(), Time.SYSTEM);
            map.put(metricName, metric);
            return map;
        });
        kafkaMetrics = new KafkaMetrics(supplier);
        MeterRegistry registry = new SimpleMeterRegistry();

        kafkaMetrics.bindTo(registry);
        assertThat(registry.getMeters()).hasSize(1);

        metrics.updateAndGet(map -> {
            MetricName metricName = new MetricName("a1", "b1", "c1", new LinkedHashMap<>());
            KafkaMetric metric = new KafkaMetric(this, metricName, new Value(), new MetricConfig(), Time.SYSTEM);
            map.put(metricName, metric);
            return map;
        });
        kafkaMetrics.checkAndBindMetrics(registry);
        assertThat(registry.getMeters()).hasSize(2);
    }

    @Test
    void shouldNotAddAppInfoMetrics() {
        Supplier<Map<MetricName, ? extends Metric>> supplier = () -> {
            Map<MetricName, KafkaMetric> metrics = new LinkedHashMap<>();
            MetricName metricName = new MetricName("a0", "b0", "c0", new LinkedHashMap<>());
            KafkaMetric metric = new KafkaMetric(this, metricName, new Value(), new MetricConfig(), Time.SYSTEM);
            metrics.put(metricName, metric);
            MetricName appInfoMetricName =
                    new MetricName("a1", KafkaMetrics.METRIC_GROUP_APP_INFO, "c0",
                            new LinkedHashMap<>());
            KafkaMetric appInfoMetric =
                    new KafkaMetric(this, appInfoMetricName, new Value(), new MetricConfig(), Time.SYSTEM);
            metrics.put(appInfoMetricName, appInfoMetric);
            return metrics;
        };
        kafkaMetrics = new KafkaMetrics(supplier);
        MeterRegistry registry = new SimpleMeterRegistry();

        kafkaMetrics.bindTo(registry);
        assertThat(registry.getMeters()).hasSize(1);

        kafkaMetrics.checkAndBindMetrics(registry);
        assertThat(registry.getMeters()).hasSize(1);
    }

    @Test
    void shouldRemoveOlderMeterWithLessTags() {
        Map<String, String> tags = new LinkedHashMap<>();
        Supplier<Map<MetricName, ? extends Metric>> supplier = () -> {
            MetricName metricName = new MetricName("a", "b", "c", tags);
            KafkaMetric metric = new KafkaMetric(this, metricName, new Value(), new MetricConfig(), Time.SYSTEM);
            return Collections.singletonMap(metricName, metric);
        };
        kafkaMetrics = new KafkaMetrics(supplier);
        MeterRegistry registry = new SimpleMeterRegistry();

        kafkaMetrics.bindTo(registry);
        assertThat(registry.getMeters()).hasSize(1);
        assertThat(registry.getMeters().get(0).getId().getTags()).hasSize(1); //only version

        tags.put("key0", "value0");
        kafkaMetrics.checkAndBindMetrics(registry);
        assertThat(registry.getMeters()).hasSize(1);
        assertThat(registry.getMeters().get(0).getId().getTags()).hasSize(2);
    }

    @Test
    void shouldRemoveMeterWithLessTags() {
        Supplier<Map<MetricName, ? extends Metric>> supplier = () -> {
            MetricName firstName = new MetricName("a", "b", "c", Collections.emptyMap());
            KafkaMetric firstMetric = new KafkaMetric(this, firstName, new Value(), new MetricConfig(), Time.SYSTEM);
            Map<String, String> tags = new LinkedHashMap<>();
            tags.put("key0", "value0");
            MetricName secondName = new MetricName("a", "b", "c", tags);
            KafkaMetric secondMetric = new KafkaMetric(this, secondName, new Value(), new MetricConfig(), Time.SYSTEM);
            Map<MetricName, KafkaMetric> metrics = new LinkedHashMap<>();
            metrics.put(firstName, firstMetric);
            metrics.put(secondName, secondMetric);
            return metrics;
        };
        kafkaMetrics = new KafkaMetrics(supplier);
        MeterRegistry registry = new SimpleMeterRegistry();

        kafkaMetrics.bindTo(registry);
        assertThat(registry.getMeters()).hasSize(1);
        assertThat(registry.getMeters().get(0).getId().getTags()).hasSize(2); // version + key0
    }

    @Test
    void shouldBindMetersWithSameTags() {
        Supplier<Map<MetricName, ? extends Metric>> supplier = () -> {
            Map<String, String> firstTags = new LinkedHashMap<>();
            firstTags.put("key0", "value0");
            MetricName firstName = new MetricName("a", "b", "c", firstTags);
            KafkaMetric firstMetric = new KafkaMetric(this, firstName, new Value(), new MetricConfig(), Time.SYSTEM);
            Map<String, String> secondTags = new LinkedHashMap<>();
            secondTags.put("key0", "value1");
            MetricName secondName = new MetricName("a", "b", "c", secondTags);
            KafkaMetric secondMetric = new KafkaMetric(this, secondName, new Value(), new MetricConfig(), Time.SYSTEM);

            Map<MetricName, KafkaMetric> metrics = new LinkedHashMap<>();
            metrics.put(firstName, firstMetric);
            metrics.put(secondName, secondMetric);
            return metrics;
        };

        kafkaMetrics = new KafkaMetrics(supplier);
        MeterRegistry registry = new SimpleMeterRegistry();

        kafkaMetrics.bindTo(registry);
        assertThat(registry.getMeters()).hasSize(2);
        assertThat(registry.getMeters().get(0).getId().getTags()).hasSize(2); // version + key0
    }

    @Issue("#1968")
    @Test
    void shouldBindMetersWithDifferentClientIds() {
        Supplier<Map<MetricName, ? extends Metric>> supplier = () -> {
            Map<String, String> firstTags = new LinkedHashMap<>();
            firstTags.put("key0", "value0");
            firstTags.put("client-id", "client0");
            MetricName firstName = new MetricName("a", "b", "c", firstTags);
            KafkaMetric firstMetric = new KafkaMetric(this, firstName, new Value(), new MetricConfig(), Time.SYSTEM);
            return Collections.singletonMap(firstName, firstMetric);
        };

        kafkaMetrics = new KafkaMetrics(supplier);
        MeterRegistry registry = new SimpleMeterRegistry();
<<<<<<< HEAD
        registry.counter("kafka.b.a", "client-id", "client1", "key0", "value0");

=======
        registry.counter("kafka.b.a", "client-id", "client1", "key0", "value0", "kafka-version", "unknown");
        //When
>>>>>>> 02a7f4db
        kafkaMetrics.bindTo(registry);
        assertThat(registry.getMeters()).hasSize(2);
    }

    @Issue("#1968")
    @Test
    void shouldRemoveOlderMeterWithLessTagsWhenCommonTagsConfigured() {
        //Given
        Map<String, String> tags = new LinkedHashMap<>();
        Supplier<Map<MetricName, ? extends Metric>> supplier = () -> {
            MetricName metricName = new MetricName("a", "b", "c", tags);
            KafkaMetric metric = new KafkaMetric(this, metricName, new Value(), new MetricConfig(), Time.SYSTEM);
            return Collections.singletonMap(metricName, metric);
        };

        kafkaMetrics = new KafkaMetrics(supplier);
        MeterRegistry registry = new SimpleMeterRegistry();
        registry.config().commonTags("common", "value");

        kafkaMetrics.bindTo(registry);
        assertThat(registry.getMeters()).hasSize(1);
        assertThat(registry.getMeters().get(0).getId().getTags()).containsExactlyInAnyOrder(Tag.of("kafka-version", "unknown"), Tag.of("common", "value")); // only version

        tags.put("key0", "value0");
        kafkaMetrics.checkAndBindMetrics(registry);
        assertThat(registry.getMeters()).hasSize(1);
        assertThat(registry.getMeters().get(0).getId().getTags()).containsExactlyInAnyOrder(Tag.of("kafka-version", "unknown"), Tag.of("key0", "value0"), Tag.of("common", "value"));
    }

    @Issue("#2212")
    @Test
    void shouldRemoveMeterWithLessTagsWithMultipleClients() {
        //Given
        AtomicReference<Map<MetricName, KafkaMetric>> metrics = new AtomicReference<>(new LinkedHashMap<>());
        Supplier<Map<MetricName, ? extends Metric>> supplier = () -> metrics.updateAndGet(map -> {
            Map<String, String> firstTags = new LinkedHashMap<>();
            Map<String, String> secondTags = new LinkedHashMap<>();
            firstTags.put("key0", "value0");
            firstTags.put("client-id", "client0");
            secondTags.put("key0", "value0");
            secondTags.put("client-id", "client1");
            MetricName firstName = new MetricName("a", "b", "c", firstTags);
            MetricName secondName = new MetricName("a", "b", "c", secondTags);
            KafkaMetric firstMetric = new KafkaMetric(this, firstName, new Value(), new MetricConfig(), Time.SYSTEM);
            KafkaMetric secondMetric = new KafkaMetric(this, secondName, new Value(), new MetricConfig(), Time.SYSTEM);

            map.put(firstName, firstMetric);
            map.put(secondName, secondMetric);
            return map;
        });
        kafkaMetrics = new KafkaMetrics(supplier);
        MeterRegistry registry = new SimpleMeterRegistry();
        // simulate PrometheusMeterRegistry restriction
        registry.config()
                .onMeterAdded(meter -> registry.find(meter.getId().getName()).meters().stream()
                        .filter(m -> m.getId().getTags().size() != meter.getId().getTags().size())
                        .findAny().ifPresent(m -> {
                            throw new RuntimeException("meter exists with different number of tags");
                        }));
        //When
        kafkaMetrics.bindTo(registry);
        //Then
        assertThat(registry.getMeters()).hasSize(2);
        // Given
        metrics.updateAndGet(map -> {
            Map<String, String> firstTags = new LinkedHashMap<>();
            Map<String, String> secondTags = new LinkedHashMap<>();
            firstTags.put("key0", "value0");
            firstTags.put("client-id", "client0");
            secondTags.put("key0", "value0");
            secondTags.put("client-id", "client1");
            // more tags than before
            firstTags.put("key1", "value1");
            secondTags.put("key1", "value1");

            MetricName firstName = new MetricName("a", "b", "c", firstTags);
            MetricName secondName = new MetricName("a", "b", "c", secondTags);
            KafkaMetric firstMetric = new KafkaMetric(this, firstName, new Value(), new MetricConfig(), Time.SYSTEM);
            KafkaMetric secondMetric = new KafkaMetric(this, secondName, new Value(), new MetricConfig(), Time.SYSTEM);

            map.put(firstName, firstMetric);
            map.put(secondName, secondMetric);
            return map;
        });
        // When
        kafkaMetrics.checkAndBindMetrics(registry);
        // Then
        assertThat(registry.getMeters()).hasSize(2);
        registry.getMeters().forEach(meter -> assertThat(meter.getId().getTags())
                .extracting(Tag::getKey).containsOnly("key0", "key1", "client-id", "kafka-version"));
    }
}<|MERGE_RESOLUTION|>--- conflicted
+++ resolved
@@ -197,13 +197,8 @@
 
         kafkaMetrics = new KafkaMetrics(supplier);
         MeterRegistry registry = new SimpleMeterRegistry();
-<<<<<<< HEAD
-        registry.counter("kafka.b.a", "client-id", "client1", "key0", "value0");
-
-=======
         registry.counter("kafka.b.a", "client-id", "client1", "key0", "value0", "kafka-version", "unknown");
         //When
->>>>>>> 02a7f4db
         kafkaMetrics.bindTo(registry);
         assertThat(registry.getMeters()).hasSize(2);
     }
