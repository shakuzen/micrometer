/*
 * Copyright 2017 VMware, Inc.
 *
 * Licensed under the Apache License, Version 2.0 (the "License");
 * you may not use this file except in compliance with the License.
 * You may obtain a copy of the License at
 *
 * https://www.apache.org/licenses/LICENSE-2.0
 *
 * Unless required by applicable law or agreed to in writing, software
 * distributed under the License is distributed on an "AS IS" BASIS,
 * WITHOUT WARRANTIES OR CONDITIONS OF ANY KIND, either express or implied.
 * See the License for the specific language governing permissions and
 * limitations under the License.
 */
package io.micrometer.core.instrument.binder.jersey.server;

import io.micrometer.common.util.StringUtils;
import io.micrometer.core.instrument.Tag;
import io.micrometer.core.instrument.binder.http.Outcome;
<<<<<<< HEAD
=======
import io.micrometer.core.instrument.util.StringUtils;
import io.micrometer.core.lang.Nullable;
>>>>>>> 21907a37
import org.glassfish.jersey.server.ContainerRequest;
import org.glassfish.jersey.server.ContainerResponse;
import org.glassfish.jersey.server.ExtendedUriInfo;
import org.glassfish.jersey.server.monitoring.RequestEvent;
import org.glassfish.jersey.uri.UriTemplate;

import java.util.List;
import java.util.regex.Pattern;

/**
 * Factory methods for {@link Tag Tags} associated with a request-response exchange that
 * is handled by Jersey server.
 *
 * @author Michael Weirauch
 * @author Johnny Lim
 * @since 1.8.0
 */
public final class JerseyTags {

    private static final Tag URI_NOT_FOUND = Tag.of("uri", "NOT_FOUND");

    private static final Tag URI_REDIRECTION = Tag.of("uri", "REDIRECTION");

    private static final Tag URI_ROOT = Tag.of("uri", "root");

    private static final Tag URI_UNKNOWN = Tag.of("uri", "UNKNOWN");

    private static final Tag EXCEPTION_NONE = Tag.of("exception", "None");

    private static final Tag STATUS_SERVER_ERROR = Tag.of("status", "500");

    private static final Tag METHOD_UNKNOWN = Tag.of("method", "UNKNOWN");

    static final Pattern TRAILING_SLASH_PATTERN = Pattern.compile("/$");

    static final Pattern MULTIPLE_SLASH_PATTERN = Pattern.compile("//+");

    private JerseyTags() {
    }

    /**
     * Creates a {@code method} tag based on the {@link ContainerRequest#getMethod()
     * method} of the given {@code request}.
     * @param request the container request
     * @return the method tag whose value is a capitalized method (e.g. GET).
     */
    public static Tag method(ContainerRequest request) {
        return (request != null) ? Tag.of("method", request.getMethod()) : METHOD_UNKNOWN;
    }

    /**
     * Creates a {@code status} tag based on the status of the given {@code response}.
     * @param response the container response
     * @return the status tag derived from the status of the response
     */
    public static Tag status(ContainerResponse response) {
        /* In case there is no response we are dealing with an unmapped exception. */
        return (response != null) ? Tag.of("status", Integer.toString(response.getStatus())) : STATUS_SERVER_ERROR;
    }

    /**
     * Creates a {@code uri} tag based on the URI of the given {@code event}. Uses the
     * {@link ExtendedUriInfo#getMatchedTemplates()} if available. {@code REDIRECTION} for
     * 3xx responses, {@code NOT_FOUND} for 404 responses.
     * @param event the request event
     * @return the uri tag derived from the request event
     */
    public static Tag uri(RequestEvent event) {
        ContainerResponse response = event.getContainerResponse();
        if (response != null) {
            int status = response.getStatus();
            if (isRedirection(status) && event.getUriInfo().getMatchedResourceMethod() == null) {
                return URI_REDIRECTION;
            }
            if (status == 404 && event.getUriInfo().getMatchedResourceMethod() == null) {
                return URI_NOT_FOUND;
            }
        }
        String matchingPattern = getMatchingPattern(event);
        if (matchingPattern == null) {
            return URI_UNKNOWN;
        }
        else if (matchingPattern.equals("/")) {
            return URI_ROOT;
        }
        return Tag.of("uri", matchingPattern);
    }

    static boolean isRedirection(int status) {
        return 300 <= status && status < 400;
    }

<<<<<<< HEAD
    static String getMatchingPattern(RequestEvent event) {
=======
    /**
     * Gets the pattern for which the request was matched and normalizes it for tagging
     * purposes.
     * @param event request from which to extract the pattern
     * @return normalized matched pattern or {@code null} if nothing matched
     */
    @Nullable
    private static String getMatchingPattern(RequestEvent event) {
>>>>>>> 21907a37
        ExtendedUriInfo uriInfo = event.getUriInfo();
        List<UriTemplate> templates = uriInfo.getMatchedTemplates();
        if (templates.isEmpty()) {
            return null;
        }
        StringBuilder sb = new StringBuilder();
        sb.append(uriInfo.getBaseUri().getPath());
        for (int i = templates.size() - 1; i >= 0; i--) {
            sb.append(templates.get(i).getTemplate());
        }
        String multipleSlashCleaned = MULTIPLE_SLASH_PATTERN.matcher(sb.toString()).replaceAll("/");
        if (multipleSlashCleaned.equals("/")) {
            return multipleSlashCleaned;
        }
        return TRAILING_SLASH_PATTERN.matcher(multipleSlashCleaned).replaceAll("");
    }

    /**
     * Creates an {@code exception} tag based on the {@link Class#getSimpleName() simple
     * name} of the class of the given {@code exception}.
     * @param event the request event
     * @return the exception tag derived from the exception
     */
    public static Tag exception(RequestEvent event) {
        Throwable exception = event.getException();
        if (exception == null) {
            return EXCEPTION_NONE;
        }
        ContainerResponse response = event.getContainerResponse();
        if (response != null) {
            int status = response.getStatus();
            if (status == 404 || isRedirection(status)) {
                return EXCEPTION_NONE;
            }
        }
        if (exception.getCause() != null) {
            exception = exception.getCause();
        }
        String simpleName = exception.getClass().getSimpleName();
        return Tag.of("exception", StringUtils.isNotEmpty(simpleName) ? simpleName : exception.getClass().getName());
    }

    /**
     * Creates an {@code outcome} tag based on the status of the given {@code response}.
     * @param response the container response
     * @return the outcome tag derived from the status of the response
     */
    public static Tag outcome(ContainerResponse response) {
        if (response != null) {
            return Outcome.forStatus(response.getStatus()).asTag();
        }
        /* In case there is no response we are dealing with an unmapped exception. */
        return Outcome.SERVER_ERROR.asTag();
    }

}<|MERGE_RESOLUTION|>--- conflicted
+++ resolved
@@ -15,14 +15,10 @@
  */
 package io.micrometer.core.instrument.binder.jersey.server;
 
+import io.micrometer.common.lang.Nullable;
 import io.micrometer.common.util.StringUtils;
 import io.micrometer.core.instrument.Tag;
 import io.micrometer.core.instrument.binder.http.Outcome;
-<<<<<<< HEAD
-=======
-import io.micrometer.core.instrument.util.StringUtils;
-import io.micrometer.core.lang.Nullable;
->>>>>>> 21907a37
 import org.glassfish.jersey.server.ContainerRequest;
 import org.glassfish.jersey.server.ContainerResponse;
 import org.glassfish.jersey.server.ExtendedUriInfo;
@@ -115,9 +111,6 @@
         return 300 <= status && status < 400;
     }
 
-<<<<<<< HEAD
-    static String getMatchingPattern(RequestEvent event) {
-=======
     /**
      * Gets the pattern for which the request was matched and normalizes it for tagging
      * purposes.
@@ -125,8 +118,7 @@
      * @return normalized matched pattern or {@code null} if nothing matched
      */
     @Nullable
-    private static String getMatchingPattern(RequestEvent event) {
->>>>>>> 21907a37
+    static String getMatchingPattern(RequestEvent event) {
         ExtendedUriInfo uriInfo = event.getUriInfo();
         List<UriTemplate> templates = uriInfo.getMatchedTemplates();
         if (templates.isEmpty()) {
