--- conflicted
+++ resolved
@@ -138,12 +138,8 @@
         }
         finally {
             String status = statusCodeOrError;
-<<<<<<< HEAD
+            String outcome = statusOutcome.name();
             sample.stop(this.meterName, "Duration of Apache HttpClient request execution",
-=======
-            String outcome = statusOutcome.name();
-            sample.stop(METER_NAME, "Duration of Apache HttpClient request execution",
->>>>>>> 63cfcbcc
                     () -> Tags
                         .of("method", DefaultApacheHttpClientObservationConvention.INSTANCE.getMethodString(request),
                                 "uri", uriMapper.apply(request), "status", status, "outcome", outcome)
