/**
 * Copyright 2017 VMware, Inc.
 * <p>
 * Licensed under the Apache License, Version 2.0 (the "License");
 * you may not use this file except in compliance with the License.
 * You may obtain a copy of the License at
 * <p>
 * https://www.apache.org/licenses/LICENSE-2.0
 * <p>
 * Unless required by applicable law or agreed to in writing, software
 * distributed under the License is distributed on an "AS IS" BASIS,
 * WITHOUT WARRANTIES OR CONDITIONS OF ANY KIND, either express or implied.
 * See the License for the specific language governing permissions and
 * limitations under the License.
 */
package io.micrometer.core.instrument.binder.jvm;

import io.micrometer.core.instrument.*;
import io.micrometer.core.instrument.binder.BaseUnits;
import io.micrometer.core.instrument.binder.MeterBinder;
import io.micrometer.core.instrument.internal.TimedExecutor;
import io.micrometer.core.instrument.internal.TimedExecutorService;
import io.micrometer.core.instrument.internal.TimedScheduledExecutorService;
import io.micrometer.core.instrument.util.StringUtils;
import io.micrometer.core.lang.NonNullApi;
import io.micrometer.core.lang.NonNullFields;
import io.micrometer.core.lang.Nullable;
import io.micrometer.core.util.internal.logging.InternalLogger;
import io.micrometer.core.util.internal.logging.InternalLoggerFactory;

import java.lang.reflect.Field;
import java.util.concurrent.*;

import static java.util.Arrays.asList;

/**
 * Monitors the status of executor service pools. Does not record timings on operations executed in the {@link ExecutorService},
 * as this requires the instance to be wrapped. Timings are provided separately by wrapping the executor service
 * with {@link TimedExecutorService}.
 *
 * @author Jon Schneider
 * @author Clint Checketts
 * @author Johnny Lim
 */
@NonNullApi
@NonNullFields
public class ExecutorServiceMetrics implements MeterBinder {
<<<<<<< HEAD
    private static boolean allowIllegalReflectiveAccess = true;

=======
    private static final InternalLogger log = InternalLoggerFactory.getInstance(ExecutorServiceMetrics.class);
>>>>>>> 5b1ecfc7
    private static final String DEFAULT_EXECUTOR_METRIC_PREFIX = "";
    @Nullable
    private final ExecutorService executorService;

    private final Iterable<Tag> tags;
    private final String metricPrefix;

    public ExecutorServiceMetrics(@Nullable ExecutorService executorService, String executorServiceName, Iterable<Tag> tags) {
        this(executorService, executorServiceName, DEFAULT_EXECUTOR_METRIC_PREFIX, tags);
    }

    /**
     * Create an {@code ExecutorServiceMetrics} instance.
     *
     * @param executorService executor service
     * @param executorServiceName executor service name which will be used as {@literal name} tag
     * @param metricPrefix metrics prefix which will be used to prefix metric name
     * @param tags additional tags
     * @since 1.5.0
     */
    public ExecutorServiceMetrics(@Nullable ExecutorService executorService, String executorServiceName,
                                  String metricPrefix, Iterable<Tag> tags) {
        this.executorService = executorService;
        this.tags = Tags.concat(tags, "name", executorServiceName);
        this.metricPrefix = sanitizePrefix(metricPrefix);
    }

    /**
     * Record metrics on the use of an {@link Executor}.
     *
     * @param registry     The registry to bind metrics to.
     * @param executor     The executor to instrument.
     * @param executorName Will be used to tag metrics with "name".
     * @param tags         Tags to apply to all recorded metrics.
     * @return The instrumented executor, proxied.
     */
    public static Executor monitor(MeterRegistry registry, Executor executor, String executorName, Iterable<Tag> tags) {
        return monitor(registry, executor, executorName, DEFAULT_EXECUTOR_METRIC_PREFIX, tags);
    }

    /**
     * Record metrics on the use of an {@link Executor}.
     *
     * @param registry     The registry to bind metrics to.
     * @param executor     The executor to instrument.
     * @param executorName Will be used to tag metrics with "name".
     * @param metricPrefix The prefix to use with meter names. This differentiates executor metrics that may have different tag sets.
     * @param tags         Tags to apply to all recorded metrics.
     * @return The instrumented executor, proxied.
     * @since 1.5.0
     */
    public static Executor monitor(MeterRegistry registry, Executor executor, String executorName,
                                   String metricPrefix, Iterable<Tag> tags) {
        if (executor instanceof ExecutorService) {
            return monitor(registry, (ExecutorService) executor, executorName, metricPrefix, tags);
        }
        return new TimedExecutor(registry, executor, executorName, sanitizePrefix(metricPrefix), tags);
    }

    /**
     * Record metrics on the use of an {@link Executor}.
     *
     * @param registry     The registry to bind metrics to.
     * @param executor     The executor to instrument.
     * @param executorName Will be used to tag metrics with "name".
     * @param tags         Tags to apply to all recorded metrics.
     * @return The instrumented executor, proxied.
     */
    public static Executor monitor(MeterRegistry registry, Executor executor, String executorName, Tag... tags) {
        return monitor(registry, executor, executorName, DEFAULT_EXECUTOR_METRIC_PREFIX, tags);
    }

    /**
     * Record metrics on the use of an {@link Executor}.
     *
     * @param registry     The registry to bind metrics to.
     * @param executor     The executor to instrument.
     * @param executorName Will be used to tag metrics with "name".
     * @param metricPrefix The prefix to use with meter names. This differentiates executor metrics that may have different tag sets.
     * @param tags         Tags to apply to all recorded metrics.
     * @return The instrumented executor, proxied.
     * @since 1.5.0
     */
    public static Executor monitor(MeterRegistry registry, Executor executor, String executorName,
                                   String metricPrefix, Tag... tags) {
        return monitor(registry, executor, executorName, metricPrefix, asList(tags));
    }

    /**
     * Record metrics on the use of an {@link ExecutorService}.
     *
     * @param registry            The registry to bind metrics to.
     * @param executor            The executor to instrument.
     * @param executorServiceName Will be used to tag metrics with "name".
     * @param tags                Tags to apply to all recorded metrics.
     * @return The instrumented executor, proxied.
     */
    public static ExecutorService monitor(MeterRegistry registry, ExecutorService executor, String executorServiceName, Iterable<Tag> tags) {
        return monitor(registry, executor, executorServiceName, DEFAULT_EXECUTOR_METRIC_PREFIX, tags);
    }

    /**
     * Record metrics on the use of an {@link ExecutorService}.
     *
     * @param registry            The registry to bind metrics to.
     * @param executor            The executor to instrument.
     * @param executorServiceName Will be used to tag metrics with "name".
     * @param metricPrefix        The prefix to use with meter names. This differentiates executor metrics that may have different tag sets.
     * @param tags                Tags to apply to all recorded metrics.
     * @return The instrumented executor, proxied.
     * @since 1.5.0
     */
    public static ExecutorService monitor(MeterRegistry registry, ExecutorService executor, String executorServiceName,
                                          String metricPrefix, Iterable<Tag> tags) {
        if (executor instanceof ScheduledExecutorService) {
            return monitor(registry, (ScheduledExecutorService) executor, executorServiceName, metricPrefix, tags);
        }
        new ExecutorServiceMetrics(executor, executorServiceName, metricPrefix, tags).bindTo(registry);
        return new TimedExecutorService(registry, executor, executorServiceName, sanitizePrefix(metricPrefix), tags);
    }

    /**
     * Record metrics on the use of an {@link ExecutorService}.
     *
     * @param registry            The registry to bind metrics to.
     * @param executor            The executor to instrument.
     * @param executorServiceName Will be used to tag metrics with "name".
     * @param tags                Tags to apply to all recorded metrics.
     * @return The instrumented executor, proxied.
     */
    public static ExecutorService monitor(MeterRegistry registry, ExecutorService executor, String executorServiceName, Tag... tags) {
        return monitor(registry, executor, executorServiceName, DEFAULT_EXECUTOR_METRIC_PREFIX, tags);
    }

    /**
     * Record metrics on the use of an {@link ExecutorService}.
     *
     * @param registry            The registry to bind metrics to.
     * @param executor            The executor to instrument.
     * @param executorServiceName Will be used to tag metrics with "name".
     * @param metricPrefix        The prefix to use with meter names. This differentiates executor metrics that may have different tag sets.
     * @param tags                Tags to apply to all recorded metrics.
     * @since 1.5.0
     * @return The instrumented executor, proxied.
     */
    public static ExecutorService monitor(MeterRegistry registry, ExecutorService executor, String executorServiceName,
                                          String metricPrefix, Tag... tags) {
        return monitor(registry, executor, executorServiceName, metricPrefix, asList(tags));
    }

    /**
     * Record metrics on the use of a {@link ScheduledExecutorService}.
     *
     * @param registry            The registry to bind metrics to.
     * @param executor            The scheduled executor to instrument.
     * @param executorServiceName Will be used to tag metrics with "name".
     * @param tags                Tags to apply to all recorded metrics.
     * @return The instrumented scheduled executor, proxied.
     * @since 1.3.0
     */
    public static ScheduledExecutorService monitor(MeterRegistry registry, ScheduledExecutorService executor, String executorServiceName, Iterable<Tag> tags) {
        return monitor(registry, executor, executorServiceName, DEFAULT_EXECUTOR_METRIC_PREFIX, tags);
    }

    /**
     * Record metrics on the use of a {@link ScheduledExecutorService}.
     *
     * @param registry            The registry to bind metrics to.
     * @param executor            The scheduled executor to instrument.
     * @param executorServiceName Will be used to tag metrics with "name".
     * @param metricPrefix        The prefix to use with meter names. This differentiates executor metrics that may have different tag sets.
     * @param tags                Tags to apply to all recorded metrics.
     * @return The instrumented scheduled executor, proxied.
     * @since 1.5.0
     */
    public static ScheduledExecutorService monitor(MeterRegistry registry, ScheduledExecutorService executor, String executorServiceName,
                                                   String metricPrefix, Iterable<Tag> tags) {
        new ExecutorServiceMetrics(executor, executorServiceName, metricPrefix, tags).bindTo(registry);
        return new TimedScheduledExecutorService(registry, executor, executorServiceName, sanitizePrefix(metricPrefix), tags);
    }

    /**
     * Record metrics on the use of a {@link ScheduledExecutorService}.
     *
     * @param registry            The registry to bind metrics to.
     * @param executor            The scheduled executor to instrument.
     * @param executorServiceName Will be used to tag metrics with "name".
     * @param tags                Tags to apply to all recorded metrics.
     * @return The instrumented scheduled executor, proxied.
     * @since 1.3.0
     */
    public static ScheduledExecutorService monitor(MeterRegistry registry, ScheduledExecutorService executor, String executorServiceName, Tag... tags) {
        return monitor(registry, executor, executorServiceName, DEFAULT_EXECUTOR_METRIC_PREFIX, tags);
    }
    /**
     * Record metrics on the use of a {@link ScheduledExecutorService}.
     *
     * @param registry            The registry to bind metrics to.
     * @param executor            The scheduled executor to instrument.
     * @param executorServiceName Will be used to tag metrics with "name".
     * @param metricPrefix        The prefix to use with meter names. This differentiates executor metrics that may have different tag sets.
     * @param tags                Tags to apply to all recorded metrics.
     * @return The instrumented scheduled executor, proxied.
     * @since 1.5.0
     */
    public static ScheduledExecutorService monitor(MeterRegistry registry, ScheduledExecutorService executor, String executorServiceName,
                                                   String metricPrefix, Tag... tags) {
        return monitor(registry, executor, executorServiceName, metricPrefix, asList(tags));
    }

    private static String sanitizePrefix(String metricPrefix) {
        if (StringUtils.isBlank(metricPrefix))
            return "";
        if (!metricPrefix.endsWith("."))
            return metricPrefix + ".";
        return metricPrefix;
    }

    @Override
    public void bindTo(MeterRegistry registry) {
        if (executorService == null) {
            return;
        }

        String className = executorService.getClass().getName();

        if (executorService instanceof ThreadPoolExecutor) {
            monitor(registry, (ThreadPoolExecutor) executorService);
        } else if (executorService instanceof ForkJoinPool) {
            monitor(registry, (ForkJoinPool) executorService);
<<<<<<< HEAD
        } else if (allowIllegalReflectiveAccess) {
            if (className.equals("java.util.concurrent.Executors$DelegatedScheduledExecutorService")) {
                monitor(registry, unwrapThreadPoolExecutor(executorService, executorService.getClass()));
            } else if (className.equals("java.util.concurrent.Executors$FinalizableDelegatedExecutorService")) {
                monitor(registry, unwrapThreadPoolExecutor(executorService, executorService.getClass().getSuperclass()));
            }
=======
        } else {
            log.warn("Failed to bind as {} is unsupported.", className);
>>>>>>> 5b1ecfc7
        }
    }

    /**
     * Every ScheduledThreadPoolExecutor created by {@link Executors} is wrapped. Also,
     * {@link Executors#newSingleThreadExecutor()} wrap a regular {@link ThreadPoolExecutor}.
     */
    @Nullable
    private ThreadPoolExecutor unwrapThreadPoolExecutor(ExecutorService executor, Class<?> wrapper) {
        try {
            Field e = wrapper.getDeclaredField("e");
            e.setAccessible(true);
            return (ThreadPoolExecutor) e.get(executor);
        } catch (NoSuchFieldException | IllegalAccessException e) {
            // Do nothing. We simply can't get to the underlying ThreadPoolExecutor.
        }
        return null;
    }

    private void monitor(MeterRegistry registry, @Nullable ThreadPoolExecutor tp) {
        if (tp == null) {
            return;
        }

        FunctionCounter.builder(metricPrefix + "executor.completed", tp, ThreadPoolExecutor::getCompletedTaskCount)
                .tags(tags)
                .description("The approximate total number of tasks that have completed execution")
                .baseUnit(BaseUnits.TASKS)
                .register(registry);

        Gauge.builder(metricPrefix + "executor.active", tp, ThreadPoolExecutor::getActiveCount)
                .tags(tags)
                .description("The approximate number of threads that are actively executing tasks")
                .baseUnit(BaseUnits.THREADS)
                .register(registry);

        Gauge.builder(metricPrefix + "executor.queued", tp, tpRef -> tpRef.getQueue().size())
                .tags(tags)
                .description("The approximate number of tasks that are queued for execution")
                .baseUnit(BaseUnits.TASKS)
                .register(registry);

        Gauge.builder(metricPrefix + "executor.queue.remaining", tp, tpRef -> tpRef.getQueue().remainingCapacity())
                .tags(tags)
                .description("The number of additional elements that this queue can ideally accept without blocking")
                .baseUnit(BaseUnits.TASKS)
                .register(registry);

        Gauge.builder(metricPrefix + "executor.pool.size", tp, ThreadPoolExecutor::getPoolSize)
                .tags(tags)
                .description("The current number of threads in the pool")
                .baseUnit(BaseUnits.THREADS)
                .register(registry);

        Gauge.builder(metricPrefix + "executor.pool.core", tp, ThreadPoolExecutor::getCorePoolSize)
                .tags(tags)
                .description("The core number of threads for the pool")
                .baseUnit(BaseUnits.THREADS)
                .register(registry);

        Gauge.builder(metricPrefix + "executor.pool.max", tp, ThreadPoolExecutor::getMaximumPoolSize)
                .tags(tags)
                .description("The maximum allowed number of threads in the pool")
                .baseUnit(BaseUnits.THREADS)
                .register(registry);
    }

    private void monitor(MeterRegistry registry, ForkJoinPool fj) {
        FunctionCounter.builder(metricPrefix + "executor.steals", fj, ForkJoinPool::getStealCount)
                .tags(tags)
                .description("Estimate of the total number of tasks stolen from " +
                        "one thread's work queue by another. The reported value " +
                        "underestimates the actual total number of steals when the pool " +
                        "is not quiescent")
                .register(registry);

        Gauge.builder(metricPrefix + "executor.queued", fj, ForkJoinPool::getQueuedTaskCount)
                .tags(tags)
                .description("An estimate of the total number of tasks currently held in queues by worker threads")
                .register(registry);

        Gauge.builder(metricPrefix + "executor.active", fj, ForkJoinPool::getActiveThreadCount)
                .tags(tags)
                .description("An estimate of the number of threads that are currently stealing or executing tasks")
                .register(registry);

        Gauge.builder(metricPrefix + "executor.running", fj, ForkJoinPool::getRunningThreadCount)
                .tags(tags)
                .description("An estimate of the number of worker threads that are not blocked waiting to join tasks or for other managed synchronization threads")
                .register(registry);
    }

    /**
     * Disable illegal reflective accesses.
     *
     * Java 9+ warns illegal reflective accesses, but some metrics from this binder depend on reflective access to
     * {@link Executors}'s internal implementation details. This method allows to disable the feature to avoid the
     * warnings.
     * @since 1.6.0
     */
    public static void disableIllegalReflectiveAccess() {
        allowIllegalReflectiveAccess = false;
    }

}<|MERGE_RESOLUTION|>--- conflicted
+++ resolved
@@ -45,12 +45,9 @@
 @NonNullApi
 @NonNullFields
 public class ExecutorServiceMetrics implements MeterBinder {
-<<<<<<< HEAD
     private static boolean allowIllegalReflectiveAccess = true;
 
-=======
     private static final InternalLogger log = InternalLoggerFactory.getInstance(ExecutorServiceMetrics.class);
->>>>>>> 5b1ecfc7
     private static final String DEFAULT_EXECUTOR_METRIC_PREFIX = "";
     @Nullable
     private final ExecutorService executorService;
@@ -281,17 +278,14 @@
             monitor(registry, (ThreadPoolExecutor) executorService);
         } else if (executorService instanceof ForkJoinPool) {
             monitor(registry, (ForkJoinPool) executorService);
-<<<<<<< HEAD
         } else if (allowIllegalReflectiveAccess) {
             if (className.equals("java.util.concurrent.Executors$DelegatedScheduledExecutorService")) {
                 monitor(registry, unwrapThreadPoolExecutor(executorService, executorService.getClass()));
             } else if (className.equals("java.util.concurrent.Executors$FinalizableDelegatedExecutorService")) {
                 monitor(registry, unwrapThreadPoolExecutor(executorService, executorService.getClass().getSuperclass()));
+            } else {
+                log.warn("Failed to bind as {} is unsupported.", className);
             }
-=======
-        } else {
-            log.warn("Failed to bind as {} is unsupported.", className);
->>>>>>> 5b1ecfc7
         }
     }
 
