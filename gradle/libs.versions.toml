[versions]
activemq-artemis = "2.31.2"
application-insights = "2.6.4"
archunit = "1.2.1"
asmForPlugins = "7.3.1"
aspectjweaver = "1.9.20.1"
assertj = "3.25.0"
awaitility = "4.2.0"
# legacy SDK
aws-cloudwatch = "1.12.629"
caffeine = "2.9.3"
cloudwatch2 = "2.22.9"
colt = "1.2.0"
dagger = "2.50"
dropwizard-metrics = "4.2.23"
dropwizard-metrics5 = "5.0.0"
dynatrace-utils = "2.1.0"
ehcache2 = "2.10.9.2"
ehcache3 = "3.10.8"
gmetric4j = "1.0.10"
google-cloud-monitoring = "3.32.0"
grpc = "1.58.0"
guava = "32.1.2-jre"
guice = "5.1.0"
h2 = "2.2.224"
hazelcast = "5.3.2"
hazelcast3 = "3.12.13"
hdrhistogram = "2.1.12"
hibernate = "5.6.15.Final"
# 2.6.0 requires JDK 11
hsqldb = "2.7.2"
httpcomponents-async = "4.1.5"
httpcomponents-client = "4.5.14"
httpcomponents-client5 = "5.3"
# metrics are better with https://github.com/Netflix/Hystrix/pull/1568 introduced
# in hystrix 1.5.12, but Netflix re-released 1.5.11 as 1.5.18 late in 2018.
# <=1.5.11 or 1.5.18 doesn't break with Micrometer, but open metrics won't be correct necessarily.
hystrix = "1.5.12"
jackson-databind = "2.16.0"
javax-cache = "1.1.1"
javax-inject = "1"
jaxb = "2.3.1"
jetty9 = "9.4.53.v20231009"
jetty11 = "11.0.16"
jetty12 = "12.0.3"
jersey2 = "2.41"
jersey3 = "3.0.11"
jmh = "1.37"
jooq = "3.14.16"
jsr107 = "1.1.1"
jsr305 = "3.0.2"
junit = "5.10.1"
junit-platform = "1.10.1"
kafka = "2.8.2"
kafka-junit = "4.2.10"
latency-utils = "2.0.3"
logback = "1.2.13"
log4j = "2.22.0"
maven-resolver = "1.9.18"
mockito = "5.8.0"
mongo = "4.11.1"
netty = "4.1.104.Final"
newrelic-api = "5.14.0"
<<<<<<< HEAD
okhttp = "5.0.0-alpha.11" # TODO is compiling against an alpha version intentional?
postgre = "42.7.1"
=======
okhttp = "4.11.0"
postgre = "42.6.0"
>>>>>>> c3e51b6d
prometheus = "0.16.0"
reactor = "2022.0.13"
rest-assured = "5.4.0"
signalfx = "1.0.37"
slf4j = "1.7.36"
spectator-atlas = "1.7.4"
spring = "5.3.31"
spring-javaformat = "0.0.40"
testcontainers = "1.19.3"
tomcat = "8.5.97"
wavefront = "3.4.3"
# pinned to avoid issues with shaded slf4j version - see gh-3414
wiremock = "2.33.2"
wiremock-junit5 = "1.3.1"

[libraries]
activemqArtemisJakartaClient = { module = "org.apache.activemq:artemis-jakarta-client", version.ref = "activemq-artemis" }
activemqArtemisJunit5 = { module = "org.apache.activemq:artemis-junit-5", version.ref = "activemq-artemis" }
applicationInsights = { module = "com.microsoft.azure:applicationinsights-core", version.ref = "application-insights" }
archunitJunit5 = { module = "com.tngtech.archunit:archunit-junit5", version.ref = "archunit" }
asmForPlugins = { module = "org.ow2.asm:asm", version.ref = "asmForPlugins" }
aspectjweaver = { module = "org.aspectj:aspectjweaver", version.ref = "aspectjweaver" }
assertj = { module = "org.assertj:assertj-core", version.ref = "assertj" }
awaitility = { module = "org.awaitility:awaitility", version.ref = "awaitility" }
aws-javaSdkCloudwatch = { module = "com.amazonaws:aws-java-sdk-cloudwatch", version.ref = "aws-cloudwatch" }
caffeine = { module = "com.github.ben-manes.caffeine:caffeine", version.ref = "caffeine" }
cloudwatch2 = { module = "software.amazon.awssdk:cloudwatch", version.ref = "cloudwatch2" }
colt = { module = "colt:colt", version.ref = "colt" }
commonsPool2 = "org.apache.commons:commons-pool2:2.12.0"
contextPropagation = { module = "io.micrometer:context-propagation", version = "1.1.0" }
dagger = { module = "com.google.dagger:dagger", version.ref = "dagger" }
daggerCompiler = { module = "com.google.dagger:dagger-compiler", version.ref = "dagger" }
dropwizardMetricsCore = { module = "io.dropwizard.metrics:metrics-core", version.ref = "dropwizard-metrics" }
dropwizardMetricsGraphite = { module = "io.dropwizard.metrics:metrics-graphite", version.ref = "dropwizard-metrics" }
dropwizardMetricsJmx = { module = "io.dropwizard.metrics:metrics-jmx", version.ref = "dropwizard-metrics" }
dropwizardMetricsCore5 = { module = "io.dropwizard.metrics5:metrics-core", version.ref = "dropwizard-metrics5" }
dynatraceUtils = { module = "com.dynatrace.metric.util:dynatrace-metric-utils-java", version.ref = "dynatrace-utils" }
ehcache2 = { module = "net.sf.ehcache:ehcache", version.ref = "ehcache2" }
ehcache3 = { module = "org.ehcache:ehcache", version.ref = "ehcache3" }
felixFramework = "org.apache.felix:org.apache.felix.framework:7.0.5"
felixScr = "org.apache.felix:org.apache.felix.scr:2.2.6"
gmetric4j = { module = "info.ganglia.gmetric4j:gmetric4j", version.ref = "gmetric4j" }
googleCloudMonitoring = { module = "com.google.cloud:google-cloud-monitoring", version.ref = "google-cloud-monitoring" }
googleOauth2Http = { module = "com.google.auth:google-auth-library-oauth2-http", version = "1.20.0"}
grpcApi = { module = "io.grpc:grpc-api", version.ref = "grpc" }
grpcCore = { module = "io.grpc:grpc-core", version.ref = "grpc" }
grpcInprocess = { module = "io.grpc:grpc-inprocess", version.ref = "grpc" }
grpcServices = { module = "io.grpc:grpc-services", version.ref = "grpc" }
grpcStubs = { module = "io.grpc:grpc-stubs", version.ref = "grpc" }
grpcAlts = { module = "io.grpc:grpc-alts", version.ref = "grpc" }
grpcTestingProto = { module = "io.grpc:grpc-testing-proto", version.ref = "grpc" }
guava = { module = "com.google.guava:guava", version.ref = "guava" }
guice = { module = "com.google.inject:guice", version.ref = "guice" }
h2 = { module = "com.h2database:h2", version.ref = "h2" }
hazelcast = { module = "com.hazelcast:hazelcast", version.ref = "hazelcast" }
hazelcast3 = { module = "com.hazelcast:hazelcast", version.ref = "hazelcast3" }
hdrhistogram = { module = "org.hdrhistogram:HdrHistogram", version.ref = "hdrhistogram" }
hibernateEntitymanager = { module = "org.hibernate:hibernate-entitymanager", version.ref = "hibernate" }
hsqldb = { module = "org.hsqldb:hsqldb", version.ref = "hsqldb" }
httpcomponents-async = { module = "org.apache.httpcomponents:httpasyncclient", version.ref = "httpcomponents-async" }
httpcomponents-client = { module = "org.apache.httpcomponents:httpclient", version.ref = "httpcomponents-client" }
httpcomponents-client5 = { module = "org.apache.httpcomponents.client5:httpclient5", version.ref = "httpcomponents-client5" }
hystrix = { module = "com.netflix.hystrix:hystrix-core", version.ref = "hystrix" }
jacksonDatabind = { module = "com.fasterxml.jackson.core:jackson-databind", version.ref = "jackson-databind" }
jakarta-jmsApi = { module = "jakarta.jms:jakarta.jms-api", version = "3.0.0" }
jakarta-servletApi = { module = "jakarta.servlet:jakarta.servlet-api", version = "5.0.0" }
javalin = { module = "io.javalin:javalin", version = "5.6.3" }
javax-cacheApi = { module = "javax.cache:cache-api", version.ref = "javax-cache" }
javax-inject = { module = "javax.inject:javax.inject", version.ref = "javax-inject" }
javax-servletApi = { module = "javax.servlet:javax.servlet-api", version = "4.0.1" }
jaxbApi = { module = "javax.xml.bind:jaxb-api", version.ref = "jaxb" }
jetty9Client = { module = "org.eclipse.jetty:jetty-client", version.ref = "jetty9" }
jetty9Server = { module = "org.eclipse.jetty:jetty-server", version.ref = "jetty9" }
jetty9Servlet = { module = "org.eclipse.jetty:jetty-servlet", version.ref = "jetty9" }
jetty11Server = { module = "org.eclipse.jetty:jetty-server", version.ref = "jetty11" }
jetty12Server = { module = "org.eclipse.jetty:jetty-server", version.ref = "jetty12" }
jetty12Client = { module = "org.eclipse.jetty:jetty-client", version.ref = "jetty12" }
jersey2Server = { module = "org.glassfish.jersey.core:jersey-server", version.ref = "jersey2" }
jersey2Hk2 = { module = "org.glassfish.jersey.inject:jersey-hk2", version.ref = "jersey2" }
jersey2TestFrameworkInmemory = { module = "org.glassfish.jersey.test-framework.providers:jersey-test-framework-provider-inmemory", version.ref = "jersey2" }
jersey2TestFrameworkJdkHttp = { module = "org.glassfish.jersey.test-framework.providers:jersey-test-framework-provider-jdk-http", version.ref = "jersey2" }
jersey3ContainerJdkHttp = { module = "org.glassfish.jersey.containers:jersey-container-jdk-http", version.ref = "jersey3" }
jersey3Hk2 = { module = "org.glassfish.jersey.inject:jersey-hk2", version.ref = "jersey3" }
jersey3TestFrameworkJdkHttp = { module = "org.glassfish.jersey.test-framework.providers:jersey-test-framework-provider-jdk-http", version.ref = "jersey3" }
jmhCore = { module = "org.openjdk.jmh:jmh-core", version.ref = "jmh" }
jmhAnnotationProcessor = { module = "org.openjdk.jmh:jmh-generator-annprocess", version.ref = "jmh" }
jooq = { module = "org.jooq:jooq", version.ref = "jooq" }
jsonPath = { module = "com.jayway.jsonpath:json-path", version = "2.8.0" }
jsr107 = { module = "org.jsr107.ri:cache-ri-impl", version.ref = "jsr107" }
jsr305 = { module = "com.google.code.findbugs:jsr305", version.ref = "jsr305" }
junitBom = { module = "org.junit:junit-bom", version.ref = "junit" }
junitJupiter = { module = "org.junit.jupiter:junit-jupiter", version.ref = "junit" }
junitPlatformLauncher = { module = "org.junit.platform:junit-platform-launcher", version.ref = "junit-platform" }
kafkaClients = { module = "org.apache.kafka:kafka-clients", version.ref = "kafka" }
kafkaStreams = { module = "org.apache.kafka:kafka-streams", version.ref = "kafka" }
kafkaJunit = { module = "com.github.charithe:kafka-junit", version.ref = "kafka-junit" }
kotlinxCoroutines = { module = "org.jetbrains.kotlinx:kotlinx-coroutines-core", version = "1.7.3" }
latencyUtils = { module = "org.latencyutils:LatencyUtils", version.ref = "latency-utils" }
lmaxDisruptor = "com.lmax:disruptor:3.4.4"
logback = { module = "ch.qos.logback:logback-classic", version.ref = "logback" }
logback14 = {module = "ch.qos.logback:logback-classic", version = "1.4.11" }
log4j = { module = "org.apache.logging.log4j:log4j-core", version.ref = "log4j" }
mavenResolverConnectorBasic = { module = "org.apache.maven.resolver:maven-resolver-connector-basic", version.ref = "maven-resolver" }
mavenResolverTransportHttp = { module = "org.apache.maven.resolver:maven-resolver-transport-http", version.ref = "maven-resolver" }
mavenResolverProvider = { module = "org.apache.maven:maven-resolver-provider", version = "3.9.6" }
mockitoCore = { module = "org.mockito:mockito-core", version.ref = "mockito" }
mongoSync = { module = "org.mongodb:mongodb-driver-sync", version.ref = "mongo" }
nettyBom = { module = "io.netty:netty-bom", version.ref = "netty" }
newrelicApi = { module = "com.newrelic.agent.java:newrelic-api", version.ref = "newrelic-api" }
okhttp = { module = "com.squareup.okhttp3:okhttp", version.ref = "okhttp" }
# some proto are marked alpha, hence the alpha version. metrics proto is what we use and it is marked stable
openTelemetry-proto = { module = "io.opentelemetry.proto:opentelemetry-proto", version = "1.0.0-alpha" }
osgiJunit5 = "org.osgi:org.osgi.test.junit5:1.2.1"
postgre = { module = "org.postgresql:postgresql", version.ref = "postgre" }
prometheusClient = { module = "io.prometheus:simpleclient_common", version.ref = "prometheus" }
prometheusPushgateway = { module = "io.prometheus:simpleclient_pushgateway", version.ref = "prometheus" }
reactorBom = { module = "io.projectreactor:reactor-bom", version.ref = "reactor" }
restAssured = { module = "io.rest-assured:rest-assured", version.ref = "rest-assured" }
retrofit2 = { module = "com.squareup.retrofit2:retrofit", version = "2.9.0" }
signalfx = { module = "com.signalfx.public:signalfx-java", version.ref = "signalfx" }
slf4jApi = { module = "org.slf4j:slf4j-api", version.ref = "slf4j" }
slfj4Simple = "org.slf4j:slf4j-simple:1.7.36"
spectatorAtlas = { module = "com.netflix.spectator:spectator-reg-atlas", version.ref = "spectator-atlas" }
spring-context = { module = "org.springframework:spring-context", version.ref = "spring" }
spring-core = { module = "org.springframework:spring-core", version.ref = "spring" }
spring-cloud = { module = "org.springframework.cloud:spring-cloud-dependencies", version = "2021.0.9" }
spring-javaformatCheckstyle = { module = "io.spring.javaformat:spring-javaformat-checkstyle", version.ref = "spring-javaformat" }
systemStubsJupiter = { module = "uk.org.webcompere:system-stubs-jupiter", version = "2.1.5" }
testcontainers-junitJupiter = { module = "org.testcontainers:junit-jupiter", version.ref = "testcontainers" }
testcontainers-kafka = { module = "org.testcontainers:kafka", version.ref = "testcontainers" }
testcontainers-postgresql = { module = "org.testcontainers:postgresql", version.ref = "testcontainers" }
testcontainers-mongodb = { module = "org.testcontainers:mongodb", version.ref = "testcontainers" }
testcontainers = { module = "org.testcontainers:testcontainers", version.ref = "testcontainers" }
tomcatEmbed = { module = "org.apache.tomcat.embed:tomcat-embed-core", version.ref = "tomcat" }
wavefront = { module = "com.wavefront:wavefront-sdk-java", version.ref = "wavefront" }
wiremock = { module = "com.github.tomakehurst:wiremock-jre8-standalone", version.ref = "wiremock" }
wiremockJunit5 = { module = "ru.lanwen.wiremock:wiremock-junit5", version.ref = "wiremock-junit5" }

# plugin dependencies
plugin-license = { module = "gradle.plugin.com.hierynomus.gradle.plugins:license-gradle-plugin", version = "0.16.1" }
plugin-nebulaRelease = { module = "com.netflix.nebula:nebula-release-plugin", version = "18.0.8" }
plugin-nebulaPublishing = { module = "com.netflix.nebula:nebula-publishing-plugin", version = "20.3.0" }
plugin-nebulaProject = { module = "com.netflix.nebula:nebula-project-plugin", version = "10.1.5" }
plugin-nebulaInfo = { module = "com.netflix.nebula:gradle-info-plugin", version = "12.1.6" }
plugin-noHttp = { module = "io.spring.nohttp:nohttp-gradle", version = "0.0.11" }
plugin-nexusPublish = { module = "io.github.gradle-nexus:publish-plugin", version = "1.3.0" }
plugin-javaformat = { module = "io.spring.javaformat:spring-javaformat-gradle-plugin", version.ref = "spring-javaformat" }
plugin-japicmp = { module = "me.champeau.gradle:japicmp-gradle-plugin", version = "0.4.2" }
plugin-downloadTask = { module = "de.undercouch:gradle-download-task", version = "5.5.0" }
<<<<<<< HEAD
plugin-spotless = { module = "com.diffplug.spotless:spotless-plugin-gradle", version = "6.23.3" }
plugin-bnd = "biz.aQute.bnd:biz.aQute.bnd.gradle:6.4.0"
=======
plugin-spotless = { module = "com.diffplug.spotless:spotless-plugin-gradle", version = "6.22.0" }
plugin-bnd = "biz.aQute.bnd:biz.aQute.bnd.gradle:6.4.0"

[plugins]
kotlin19 = { id = "org.jetbrains.kotlin.jvm", version = "1.9.22" }
kotlin17 = { id = "org.jetbrains.kotlin.jvm", version = "1.7.22" }
>>>>>>> c3e51b6d
<|MERGE_RESOLUTION|>--- conflicted
+++ resolved
@@ -61,13 +61,8 @@
 mongo = "4.11.1"
 netty = "4.1.104.Final"
 newrelic-api = "5.14.0"
-<<<<<<< HEAD
 okhttp = "5.0.0-alpha.11" # TODO is compiling against an alpha version intentional?
 postgre = "42.7.1"
-=======
-okhttp = "4.11.0"
-postgre = "42.6.0"
->>>>>>> c3e51b6d
 prometheus = "0.16.0"
 reactor = "2022.0.13"
 rest-assured = "5.4.0"
@@ -217,14 +212,9 @@
 plugin-javaformat = { module = "io.spring.javaformat:spring-javaformat-gradle-plugin", version.ref = "spring-javaformat" }
 plugin-japicmp = { module = "me.champeau.gradle:japicmp-gradle-plugin", version = "0.4.2" }
 plugin-downloadTask = { module = "de.undercouch:gradle-download-task", version = "5.5.0" }
-<<<<<<< HEAD
 plugin-spotless = { module = "com.diffplug.spotless:spotless-plugin-gradle", version = "6.23.3" }
-plugin-bnd = "biz.aQute.bnd:biz.aQute.bnd.gradle:6.4.0"
-=======
-plugin-spotless = { module = "com.diffplug.spotless:spotless-plugin-gradle", version = "6.22.0" }
 plugin-bnd = "biz.aQute.bnd:biz.aQute.bnd.gradle:6.4.0"
 
 [plugins]
 kotlin19 = { id = "org.jetbrains.kotlin.jvm", version = "1.9.22" }
-kotlin17 = { id = "org.jetbrains.kotlin.jvm", version = "1.7.22" }
->>>>>>> c3e51b6d
+kotlin17 = { id = "org.jetbrains.kotlin.jvm", version = "1.7.22" }