--- conflicted
+++ resolved
@@ -9,11 +9,7 @@
 # legacy SDK
 aws-cloudwatch = "1.12.564"
 caffeine = "2.9.3"
-<<<<<<< HEAD
-cloudwatch2 = "2.20.160"
-=======
 cloudwatch2 = "2.20.161"
->>>>>>> 0a7d6d5d
 colt = "1.2.0"
 dagger = "2.48.1"
 dropwizard-metrics = "4.2.20"
