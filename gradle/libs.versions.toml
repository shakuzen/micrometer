[versions]
activemq-artemis = "2.31.2"
application-insights = "2.6.4"
archunit = "1.2.1"
asmForPlugins = "7.3.1"
aspectjweaver = "1.9.21"
assertj = "3.24.2"
awaitility = "4.2.0"
# legacy SDK
aws-cloudwatch = "1.12.674"
caffeine = "2.9.3"
cloudwatch2 = "2.21.46"
colt = "1.2.0"
dagger = "2.48.1"
dropwizard-metrics = "4.2.25"
dropwizard-metrics5 = "5.0.0"
dynatrace-utils = "2.2.0"
ehcache2 = "2.10.9.2"
ehcache3 = "3.10.8"
gmetric4j = "1.0.10"
google-cloud-monitoring = "3.30.0"
grpc = "1.58.0"
guava = "32.1.2-jre"
guice = "5.1.0"
h2 = "2.2.224"
hazelcast = "5.3.2"
hazelcast3 = "3.12.13"
hdrhistogram = "2.1.12"
hibernate = "5.6.15.Final"
# 2.6.0 requires JDK 11
hsqldb = "2.7.2"
httpcomponents-async = "4.1.5"
httpcomponents-client = "4.5.14"
httpcomponents-client5 = "5.2.3"
# metrics are better with https://github.com/Netflix/Hystrix/pull/1568 introduced
# in hystrix 1.5.12, but Netflix re-released 1.5.11 as 1.5.18 late in 2018.
# <=1.5.11 or 1.5.18 doesn't break with Micrometer, but open metrics won't be correct necessarily.
hystrix = "1.5.12"
jackson-databind = "2.15.4"
javax-cache = "1.1.1"
javax-inject = "1"
jaxb = "2.3.1"
<<<<<<< HEAD
jetty9 = "9.4.53.v20231009"
jetty11 = "11.0.16"
jetty12 = "12.0.3"
jersey2 = "2.41"
jersey3 = "3.0.11"
=======
jetty = "9.4.54.v20240208"
jetty11 = "11.0.14"
jersey2 = "2.39.1"
jersey3 = "3.0.10"
>>>>>>> 65c855d2
jmh = "1.37"
jooq = "3.14.16"
jsr107 = "1.1.1"
jsr305 = "3.0.2"
junit = "5.10.2"
junit-platform = "1.10.2"
kafka = "2.8.2"
kafka-junit = "4.2.10"
latency-utils = "2.0.3"
logback12 = "1.2.13"
log4j = "2.21.1"
maven-resolver = "1.9.18"
<<<<<<< HEAD
mockito = "5.7.0"
mongo = "4.11.1"
netty = "4.1.106.Final"
=======
mockito = "5.5.0"
mongo = "4.9.1"
netty = "4.1.107.Final"
>>>>>>> 65c855d2
newrelic-api = "5.14.0"
okhttp = "4.11.0"
postgre = "42.6.1"
prometheus = "0.16.0"
<<<<<<< HEAD
reactor = "2022.0.15"
=======
reactor = "2020.0.41"
>>>>>>> 65c855d2
rest-assured = "5.3.2"
signalfx = "1.0.39"
slf4j = "1.7.36"
<<<<<<< HEAD
spectator-atlas = "1.7.7"
spring = "5.3.31"
spring-javaformat = "0.0.41"
testcontainers = "1.19.5"
tomcat = "8.5.98"
wavefront = "3.4.3"
=======
spectator-atlas = "1.6.11"
spring = "5.3.32"
spring-javaformat = "0.0.41"
testcontainers = "1.19.7"
tomcat = "8.5.99"
wavefront = "3.1.0"
>>>>>>> 65c855d2
# pinned to avoid issues with shaded slf4j version - see gh-3414
wiremock = "2.33.2"
wiremock-junit5 = "1.3.1"

[libraries]
activemqArtemisJakartaClient = { module = "org.apache.activemq:artemis-jakarta-client", version.ref = "activemq-artemis" }
activemqArtemisJunit5 = { module = "org.apache.activemq:artemis-junit-5", version.ref = "activemq-artemis" }
applicationInsights = { module = "com.microsoft.azure:applicationinsights-core", version.ref = "application-insights" }
archunitJunit5 = { module = "com.tngtech.archunit:archunit-junit5", version.ref = "archunit" }
asmForPlugins = { module = "org.ow2.asm:asm", version.ref = "asmForPlugins" }
aspectjweaver = { module = "org.aspectj:aspectjweaver", version.ref = "aspectjweaver" }
assertj = { module = "org.assertj:assertj-core", version.ref = "assertj" }
awaitility = { module = "org.awaitility:awaitility", version.ref = "awaitility" }
aws-javaSdkCloudwatch = { module = "com.amazonaws:aws-java-sdk-cloudwatch", version.ref = "aws-cloudwatch" }
caffeine = { module = "com.github.ben-manes.caffeine:caffeine", version.ref = "caffeine" }
cloudwatch2 = { module = "software.amazon.awssdk:cloudwatch", version.ref = "cloudwatch2" }
colt = { module = "colt:colt", version.ref = "colt" }
commonsPool2 = "org.apache.commons:commons-pool2:2.12.0"
contextPropagation = { module = "io.micrometer:context-propagation", version = "1.1.1" }
dagger = { module = "com.google.dagger:dagger", version.ref = "dagger" }
daggerCompiler = { module = "com.google.dagger:dagger-compiler", version.ref = "dagger" }
dropwizardMetricsCore = { module = "io.dropwizard.metrics:metrics-core", version.ref = "dropwizard-metrics" }
dropwizardMetricsGraphite = { module = "io.dropwizard.metrics:metrics-graphite", version.ref = "dropwizard-metrics" }
dropwizardMetricsJmx = { module = "io.dropwizard.metrics:metrics-jmx", version.ref = "dropwizard-metrics" }
dropwizardMetricsCore5 = { module = "io.dropwizard.metrics5:metrics-core", version.ref = "dropwizard-metrics5" }
dynatraceUtils = { module = "com.dynatrace.metric.util:dynatrace-metric-utils-java", version.ref = "dynatrace-utils" }
ehcache2 = { module = "net.sf.ehcache:ehcache", version.ref = "ehcache2" }
ehcache3 = { module = "org.ehcache:ehcache", version.ref = "ehcache3" }
felixFramework = "org.apache.felix:org.apache.felix.framework:7.0.5"
felixScr = "org.apache.felix:org.apache.felix.scr:2.2.10"
gmetric4j = { module = "info.ganglia.gmetric4j:gmetric4j", version.ref = "gmetric4j" }
googleCloudLibrariesBom = { module = "com.google.cloud:libraries-bom", version = "26.31.0" }
googleCloudMonitoring = { module = "com.google.cloud:google-cloud-monitoring", version.ref = "google-cloud-monitoring" }
googleOauth2Http = { module = "com.google.auth:google-auth-library-oauth2-http", version = "1.20.0"}
grpcApi = { module = "io.grpc:grpc-api", version.ref = "grpc" }
grpcCore = { module = "io.grpc:grpc-core", version.ref = "grpc" }
grpcInprocess = { module = "io.grpc:grpc-inprocess", version.ref = "grpc" }
grpcServices = { module = "io.grpc:grpc-services", version.ref = "grpc" }
grpcStubs = { module = "io.grpc:grpc-stubs", version.ref = "grpc" }
grpcAlts = { module = "io.grpc:grpc-alts", version.ref = "grpc" }
grpcTestingProto = { module = "io.grpc:grpc-testing-proto", version.ref = "grpc" }
guava = { module = "com.google.guava:guava", version.ref = "guava" }
guice = { module = "com.google.inject:guice", version.ref = "guice" }
h2 = { module = "com.h2database:h2", version.ref = "h2" }
hazelcast = { module = "com.hazelcast:hazelcast", version.ref = "hazelcast" }
hazelcast3 = { module = "com.hazelcast:hazelcast", version.ref = "hazelcast3" }
hdrhistogram = { module = "org.hdrhistogram:HdrHistogram", version.ref = "hdrhistogram" }
hibernateEntitymanager = { module = "org.hibernate:hibernate-entitymanager", version.ref = "hibernate" }
hsqldb = { module = "org.hsqldb:hsqldb", version.ref = "hsqldb" }
httpcomponents-async = { module = "org.apache.httpcomponents:httpasyncclient", version.ref = "httpcomponents-async" }
httpcomponents-client = { module = "org.apache.httpcomponents:httpclient", version.ref = "httpcomponents-client" }
httpcomponents-client5 = { module = "org.apache.httpcomponents.client5:httpclient5", version.ref = "httpcomponents-client5" }
hystrix = { module = "com.netflix.hystrix:hystrix-core", version.ref = "hystrix" }
jacksonDatabind = { module = "com.fasterxml.jackson.core:jackson-databind", version.ref = "jackson-databind" }
jakarta-jmsApi = { module = "jakarta.jms:jakarta.jms-api", version = "3.0.0" }
jakarta-servletApi = { module = "jakarta.servlet:jakarta.servlet-api", version = "5.0.0" }
javalin = { module = "io.javalin:javalin", version = "5.6.3" }
javax-cacheApi = { module = "javax.cache:cache-api", version.ref = "javax-cache" }
javax-inject = { module = "javax.inject:javax.inject", version.ref = "javax-inject" }
javax-servletApi = { module = "javax.servlet:javax.servlet-api", version = "4.0.1" }
jaxbApi = { module = "javax.xml.bind:jaxb-api", version.ref = "jaxb" }
jetty9Client = { module = "org.eclipse.jetty:jetty-client", version.ref = "jetty9" }
jetty9Server = { module = "org.eclipse.jetty:jetty-server", version.ref = "jetty9" }
jetty9Servlet = { module = "org.eclipse.jetty:jetty-servlet", version.ref = "jetty9" }
jetty11Server = { module = "org.eclipse.jetty:jetty-server", version.ref = "jetty11" }
jetty12Server = { module = "org.eclipse.jetty:jetty-server", version.ref = "jetty12" }
jetty12Client = { module = "org.eclipse.jetty:jetty-client", version.ref = "jetty12" }
jersey2Server = { module = "org.glassfish.jersey.core:jersey-server", version.ref = "jersey2" }
jersey2Hk2 = { module = "org.glassfish.jersey.inject:jersey-hk2", version.ref = "jersey2" }
jersey2TestFrameworkInmemory = { module = "org.glassfish.jersey.test-framework.providers:jersey-test-framework-provider-inmemory", version.ref = "jersey2" }
jersey2TestFrameworkJdkHttp = { module = "org.glassfish.jersey.test-framework.providers:jersey-test-framework-provider-jdk-http", version.ref = "jersey2" }
jersey3ContainerJdkHttp = { module = "org.glassfish.jersey.containers:jersey-container-jdk-http", version.ref = "jersey3" }
jersey3Hk2 = { module = "org.glassfish.jersey.inject:jersey-hk2", version.ref = "jersey3" }
jersey3TestFrameworkJdkHttp = { module = "org.glassfish.jersey.test-framework.providers:jersey-test-framework-provider-jdk-http", version.ref = "jersey3" }
jmhCore = { module = "org.openjdk.jmh:jmh-core", version.ref = "jmh" }
jmhAnnotationProcessor = { module = "org.openjdk.jmh:jmh-generator-annprocess", version.ref = "jmh" }
jooq = { module = "org.jooq:jooq", version.ref = "jooq" }
jsonPath = { module = "com.jayway.jsonpath:json-path", version = "2.8.0" }
jsr107 = { module = "org.jsr107.ri:cache-ri-impl", version.ref = "jsr107" }
jsr305 = { module = "com.google.code.findbugs:jsr305", version.ref = "jsr305" }
junitBom = { module = "org.junit:junit-bom", version.ref = "junit" }
junitJupiter = { module = "org.junit.jupiter:junit-jupiter", version.ref = "junit" }
junitPlatformLauncher = { module = "org.junit.platform:junit-platform-launcher", version.ref = "junit-platform" }
kafkaClients = { module = "org.apache.kafka:kafka-clients", version.ref = "kafka" }
kafkaStreams = { module = "org.apache.kafka:kafka-streams", version.ref = "kafka" }
kafkaJunit = { module = "com.github.charithe:kafka-junit", version.ref = "kafka-junit" }
kotlinxCoroutines = { module = "org.jetbrains.kotlinx:kotlinx-coroutines-core", version = "1.7.3" }
latencyUtils = { module = "org.latencyutils:LatencyUtils", version.ref = "latency-utils" }
lmaxDisruptor = "com.lmax:disruptor:3.4.4"
logback12 = { module = "ch.qos.logback:logback-classic", version.ref = "logback12" }
logback14 = {module = "ch.qos.logback:logback-classic", version = "1.4.14" }
log4j = { module = "org.apache.logging.log4j:log4j-core", version.ref = "log4j" }
mavenResolverConnectorBasic = { module = "org.apache.maven.resolver:maven-resolver-connector-basic", version.ref = "maven-resolver" }
mavenResolverTransportHttp = { module = "org.apache.maven.resolver:maven-resolver-transport-http", version.ref = "maven-resolver" }
mavenResolverProvider = { module = "org.apache.maven:maven-resolver-provider", version = "3.9.6" }
mockitoCore = { module = "org.mockito:mockito-core", version.ref = "mockito" }
mongoSync = { module = "org.mongodb:mongodb-driver-sync", version.ref = "mongo" }
nettyBom = { module = "io.netty:netty-bom", version.ref = "netty" }
newrelicApi = { module = "com.newrelic.agent.java:newrelic-api", version.ref = "newrelic-api" }
okhttp = { module = "com.squareup.okhttp3:okhttp", version.ref = "okhttp" }
# some proto are marked alpha, hence the alpha version. metrics proto is what we use and it is marked stable
openTelemetry-proto = { module = "io.opentelemetry.proto:opentelemetry-proto", version = "1.0.0-alpha" }
osgiJunit5 = "org.osgi:org.osgi.test.junit5:1.2.1"
postgre = { module = "org.postgresql:postgresql", version.ref = "postgre" }
prometheusClient = { module = "io.prometheus:simpleclient_common", version.ref = "prometheus" }
prometheusPushgateway = { module = "io.prometheus:simpleclient_pushgateway", version.ref = "prometheus" }
reactorBom = { module = "io.projectreactor:reactor-bom", version.ref = "reactor" }
restAssured = { module = "io.rest-assured:rest-assured", version.ref = "rest-assured" }
retrofit2 = { module = "com.squareup.retrofit2:retrofit", version = "2.9.0" }
signalfx = { module = "com.signalfx.public:signalfx-java", version.ref = "signalfx" }
slf4jApi = { module = "org.slf4j:slf4j-api", version.ref = "slf4j" }
slfj4Simple = { module = "org.slf4j:slf4j-simple", version.ref = "slf4j" }
spectatorAtlas = { module = "com.netflix.spectator:spectator-reg-atlas", version.ref = "spectator-atlas" }
spring-context = { module = "org.springframework:spring-context", version.ref = "spring" }
spring-core = { module = "org.springframework:spring-core", version.ref = "spring" }
spring-cloud = { module = "org.springframework.cloud:spring-cloud-dependencies", version = "2021.0.9" }
spring-javaformatCheckstyle = { module = "io.spring.javaformat:spring-javaformat-checkstyle", version.ref = "spring-javaformat" }
systemStubsJupiter = { module = "uk.org.webcompere:system-stubs-jupiter", version = "2.1.6" }
testcontainers-junitJupiter = { module = "org.testcontainers:junit-jupiter", version.ref = "testcontainers" }
testcontainers-kafka = { module = "org.testcontainers:kafka", version.ref = "testcontainers" }
testcontainers-postgresql = { module = "org.testcontainers:postgresql", version.ref = "testcontainers" }
testcontainers-mongodb = { module = "org.testcontainers:mongodb", version.ref = "testcontainers" }
testcontainers = { module = "org.testcontainers:testcontainers", version.ref = "testcontainers" }
tomcatEmbed = { module = "org.apache.tomcat.embed:tomcat-embed-core", version.ref = "tomcat" }
wavefront = { module = "com.wavefront:wavefront-sdk-java", version.ref = "wavefront" }
wiremock = { module = "com.github.tomakehurst:wiremock-jre8-standalone", version.ref = "wiremock" }
wiremockJunit5 = { module = "ru.lanwen.wiremock:wiremock-junit5", version.ref = "wiremock-junit5" }

# plugin dependencies
plugin-license = { module = "gradle.plugin.com.hierynomus.gradle.plugins:license-gradle-plugin", version = "0.16.1" }
plugin-nebulaRelease = { module = "com.netflix.nebula:nebula-release-plugin", version = "18.0.8" }
plugin-nebulaPublishing = { module = "com.netflix.nebula:nebula-publishing-plugin", version = "20.3.0" }
plugin-nebulaProject = { module = "com.netflix.nebula:nebula-project-plugin", version = "10.1.5" }
plugin-nebulaInfo = { module = "com.netflix.nebula:gradle-info-plugin", version = "12.1.6" }
plugin-noHttp = { module = "io.spring.nohttp:nohttp-gradle", version = "0.0.11" }
plugin-nexusPublish = { module = "io.github.gradle-nexus:publish-plugin", version = "1.3.0" }
plugin-javaformat = { module = "io.spring.javaformat:spring-javaformat-gradle-plugin", version.ref = "spring-javaformat" }
plugin-japicmp = { module = "me.champeau.gradle:japicmp-gradle-plugin", version = "0.4.2" }
plugin-downloadTask = { module = "de.undercouch:gradle-download-task", version = "5.5.0" }
plugin-spotless = { module = "com.diffplug.spotless:spotless-plugin-gradle", version = "6.25.0" }
plugin-bnd = "biz.aQute.bnd:biz.aQute.bnd.gradle:6.4.0"

[plugins]
kotlin19 = { id = "org.jetbrains.kotlin.jvm", version = "1.9.22" }
kotlin17 = { id = "org.jetbrains.kotlin.jvm", version = "1.7.22" }<|MERGE_RESOLUTION|>--- conflicted
+++ resolved
@@ -40,18 +40,11 @@
 javax-cache = "1.1.1"
 javax-inject = "1"
 jaxb = "2.3.1"
-<<<<<<< HEAD
-jetty9 = "9.4.53.v20231009"
+jetty9 = "9.4.54.v20240208"
 jetty11 = "11.0.16"
 jetty12 = "12.0.3"
 jersey2 = "2.41"
 jersey3 = "3.0.11"
-=======
-jetty = "9.4.54.v20240208"
-jetty11 = "11.0.14"
-jersey2 = "2.39.1"
-jersey3 = "3.0.10"
->>>>>>> 65c855d2
 jmh = "1.37"
 jooq = "3.14.16"
 jsr107 = "1.1.1"
@@ -64,42 +57,23 @@
 logback12 = "1.2.13"
 log4j = "2.21.1"
 maven-resolver = "1.9.18"
-<<<<<<< HEAD
 mockito = "5.7.0"
 mongo = "4.11.1"
-netty = "4.1.106.Final"
-=======
-mockito = "5.5.0"
-mongo = "4.9.1"
 netty = "4.1.107.Final"
->>>>>>> 65c855d2
 newrelic-api = "5.14.0"
 okhttp = "4.11.0"
 postgre = "42.6.1"
 prometheus = "0.16.0"
-<<<<<<< HEAD
 reactor = "2022.0.15"
-=======
-reactor = "2020.0.41"
->>>>>>> 65c855d2
 rest-assured = "5.3.2"
 signalfx = "1.0.39"
 slf4j = "1.7.36"
-<<<<<<< HEAD
 spectator-atlas = "1.7.7"
-spring = "5.3.31"
-spring-javaformat = "0.0.41"
-testcontainers = "1.19.5"
-tomcat = "8.5.98"
-wavefront = "3.4.3"
-=======
-spectator-atlas = "1.6.11"
 spring = "5.3.32"
 spring-javaformat = "0.0.41"
 testcontainers = "1.19.7"
 tomcat = "8.5.99"
-wavefront = "3.1.0"
->>>>>>> 65c855d2
+wavefront = "3.4.3"
 # pinned to avoid issues with shaded slf4j version - see gh-3414
 wiremock = "2.33.2"
 wiremock-junit5 = "1.3.1"
